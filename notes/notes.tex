\documentclass[10pt,a4paper]{article}

\usepackage[utf8]{inputenc}
\usepackage[hidelinks]{hyperref}
\usepackage[english, danish]{babel}
\usepackage[left=3.00cm, right=3.00cm, top=3.00cm, bottom=3.00cm]{geometry}
\usepackage{parskip}

\usepackage{amsmath}
\usepackage{amsfonts}
\usepackage{amssymb}
\usepackage{bbm}

\begin{document}
    \section{Thesis Ideas}
        \begin{itemize}
            \item Define the framework from Andersen Duffie Song and go through the sections of Hillion but using an interest rate swap instead of an option.
            \item Has the debate on whether FVA should be accounted for in the prices or not been settled? If it is still an ongoing discussion we could open the dissertation with a that discussion, presenting arguments from each side. 
            \item How should FVA be defined and interpreted? What are the implications, pros/cons, etc. of the three different definitions defined by Hillion?
            \item Should prices be adjusted for FVA or should they not.
        \end{itemize}

    \section{Funding Value Adjustments}
        FVA is the cost to the dealer's shareholders for financing upfront counterparty cash payments, variation margin payments, and collateral requirements. This cost to shareholders is offset at least in part by a change in the value of dealer creditor claims. The sum of these value effects on shareholders and creditors is a change in the value of the dealer's frictional financial distress costs. 

    \section{Andersen Duffie Song Model}

        Andersen, Duffie and Song show that funding value adjustments are the costs to the shareholders for financing up-front counterparty cash payments and collateral requirements, and they derive the price that makes the shareholders indifferent to a new derivative trade.
        
        The firm considers buying a quantity $q$ of a new position and they want to know the impact of this investments on the firm's shareholders. The investments cost for $q$ units is $U(q)$. The payoff of the investment at time $1$ is given by $Y=Y_{1} + Y_{2}$, where $Y_{1}^{-}$ is secured and $Y_{2}^{-}$ is unsecured.

        To finance the cost $U(q)$ the firm must issue new debt, which has a credit spread of $s(q)$. If $U(q) <0$ the firm receives the cash and uses it to retire debt. The contractual new debt payback at time 1 is then $(R+s(q))U(q)$. Shareholders receive $A + qY - L - U(q)(R+s(q))$ unless this amount is negative, in which case the firm defaults and shareholders get nothing. The marginal increase in the value of the firm's equity per unit investment, is therefore:
            \begin{align}
                G &= \frac{\partial \mathbb{E}^{\mathbb{Q}}\left[\delta(A + qY - L - U(q)(R+s(q)))^{+}\right] }{\partial q} \\
                \intertext{And due to Proposition 1:}
                &= p^{\ast}\pi + \delta \text{Cov}\left(\mathbbm{1}_{D}, Y\right)  - \Phi
            \end{align}
        where:
            \begin{enumerate}
                \item $p^{\ast}=\mathbb{P}^{\mathbb{Q}}\left(D^{c}\right) $ is the risk-neutral survival probability of the bank (firm???).
                \item $\pi = \delta \mathbb{E}^{\mathbb{Q}}\left[Y\right] - u $ is the marginal profit on the trade for a hypothetical risk-free dealer.
                \item $\text{Cov}\left(\mathbbm{1}_{D}, Y\right)$ is the marginal cost of asset substitution to shareholders of investing in an asset whose payoff is positively correlated with the firm's default, given that shareholders give up all payoffs to creditors in the event of default. 
                \item $\Phi = p^{\ast}\delta u S$ is defined to be the FVA. This is the present value to shareholders of their share of the net financing costs, $uS$. Shareholders pay these financing costs iff the firm survives.
            \end{enumerate}

        \subsection{How Funding Costs Affect Swap Valuation}
            How does FVA impact the swap prices that a dealer would quote for its shareholders to break even. A swap is a contract that promises some underlying floating payment $X$ in exchange for some fixed payment $K$. The dealer pays fixed and receives floating and thus receives $X-K$ at time $1$, before considering counterparty default. 

            \subsubsection{Valuing Unsecured Swaps with Up-Front Payments}
                In this section the swap is assumed to be fully unsecured, i.e. not covered by collateral. $B$ is the client default event at which the dealer recovers $\beta$ of $(X-K)^{+}$.

                A position of size $q$ requires the dealer to make an initial payment of $U(q)$. Positive payments is preferably funded by excess balance sheet cash, and negative payments is preferably used to retire equity. This is not possible in practice due to constraints, therefore positive payments are financed by issuing debt. If the dealer does not default the payment to the dealer at time 1, per unit notional position is:
                    \begin{equation}
                        Y = y(K) \equiv X - K \gamma (X-K)^{+}
                    \end{equation}
                With $\gamma=(1-\beta)\mathbbm{1}_{B}$ being the fractional counterparty default loss. The effective payoff at time 1 of the swap to the dealer, including potential default of the dealer, is:
                    \begin{equation}
                        \mathcal{C}(q) 
                            = \underbrace{q(X-K)}_{\text{No defaults}}
                            - \underbrace{q\gamma(X-K)^{+}}_{\text{Client defaults}}
                            + \underbrace{(1-\kappa\rho(q))}_{\text{Pro rata}}
                            \underbrace{q(X-K)^{-}}_{\text{Dealer defaults}}
                            \mathbbm{1}_{\mathcal{D}(q)}
                    \end{equation}
                with $\mathcal{D}(q)$ is the dealers default event after considering the new position. The fair value of the swap is $\mathcal{V}(q) = \delta \mathbb{E}^{\mathbb{Q}}\left[\mathcal{C}(q)\right] $.

                Proposition $2$ shows that the marginal value $v=\frac{\partial \mathcal{V}(q)}{\partial q} |_{q=0}$ of the swap payoff at time 1, after paying $U(q)$, does not depend on the financing strategy. But in general the value $\mathcal{V}(q)$ depends on the financing method since the financing method influences the default distress costs, $\kappa$. 

                If $\kappa=1$, choosing $q$ such that $U(q)=v$ makes a total claimant on the dealer's balance sheet indifferent to entering the swap transaction. The dealer will try to maximize shareholder value. Under debt financing the upfront payment for the swap that is breakeven for dealer shareholders, i.e. $G=0$, is:
                    \begin{equation}
                        v^{\ast} = \frac{\mathbb{E}^{\mathbb{Q}}\left[Y\right]}{R+S} - \frac{\text{Cov}^{\mathbb{Q}}\left(\mathbbm{1}_{D}, Y\right)}{p^{\ast}\left(R+S\right) }
                    \end{equation}
                If the dealer's default indicator and the swap cash flow are uncorrelated under the risk free measure, then:
                    \begin{equation}
                        v^{\ast} = (v - \text{DVA})\frac{R}{R+S} 
                    \end{equation}
                meaning that the shareholder breakeven upfront price for entering the swap is an adjustment of the fair market value, $v$, that:
                    \begin{enumerate}
                        \item \textbf{Removes the DVA from $v$.} This reflects the lack of any shareholder benefit from paying the swap counterparty less than the contractually promised amount when the dealer defaults. Because shareholders receive nothing at default.
                        \item \textbf{Substitutes the dealer's unsecured discount rate $R+S$ for the risk-free rate $R$.} This reflects the funding cost to shareholders, who must pay the credit spread $S$ to the new creditors without gaining any marginal benefit ($G=0$) from the "right" to default on the new debt.
                    \end{enumerate}
                $v^{\ast} - v$ is the net shareholder cost of entering the swap. When $\kappa=1$ this amount is entirely transferred to the dealer's creditors. If $\kappa<1$ the cost is not entirely transferred to the dealer's creditors. 

            \subsubsection{Dealer Quotation and FVA for Unsecured Swaps}
                The dealer would not trade the swap unless the upfront payment to the dealer is at least $v^{\ast}$, in which case the firm as a whole would make a trading profit of $v-v^{\ast}$. DVA always decreases $v^{\ast}$ relative to $v$ but the funding component depends on DVA relative to $v$:
                    \begin{itemize}
                        \item $v < \text{DVA}$: The funding cost component increases $v^{\ast}$ relative to $v$. 
                        \item $v > \text{DVA}$: The funding cost component decreases $v^{\ast}$ relative to $v$.
                    \end{itemize}

        \subsection{Valuation Adjustments for Long-Term Swaps}
            The dealer defaults at time $\tau_{D}$ with conditional mean arrival rate $\lambda_{D}(t)$ at time $t$. The fractional loss to the creditor claim in this case is $\ell_{D}(t) \in [0, 1]$. The dealer's short term credit spread is $S_{t} = \lambda_{D}(t)\ell_{D}(t)$ at time $t$. The client swap counterparty has the same default risk characteristics but denoted with subscript $C$.

            The market value of the default-free version of the swap at time $t<T$ is:
                \begin{equation}
                    V_{t} = \mathbb{E}_{t}^{\mathbb{Q}}\left[\sum_{j=\eta(t)+1}^{N} \delta_{t,t_{j}}C_{j}\right] 
                \end{equation}
            The CVA and DVA are:
                \begin{align}
                    \text{CVA} &= \mathbb{E}^{\mathbb{Q}}\left[
                        \mathbbm{1}_{\{T > \tau_{C} ~\vee~ \tau_{D} > \tau_{C}\}} \delta_{0,\tau_{C}} \ell_{C} V(\tau_{C})^{+}
                    \right]  \\
                    \text{DVA} &= \mathbb{E}^{\mathbb{Q}}\left[
                        \mathbbm{1}_{\{T > \tau_{D} ~\vee~ \tau_{C} > \tau_{D}\}} \delta_{0,\tau_{D}} \ell_{D} V(\tau_{D})^{+}
                    \right] 
                \end{align}
            The market value of the swap, i.e. the total value of the swap cash flows to both equity and debt claimants, is:
                \begin{equation}
                    v \equiv V_{0} - \text{CVA} - \text{DVA}
                \end{equation}
            No FVA is assignable to this total swap market value. The market value is thus obtained by subtracting the CVA net of the DVA from the value $V_{0}$ of a default-free swap. The upfront payment $v^{\ast}$ that would leave shareholders indifferent to the swap transaction is approximated by:
                \begin{equation}
                    v^{\ast} \approx V_{0} - \text{CVA} - \Phi(V_{0}) - \Psi = v - \text{DVA} - \Phi(V_{0}) - \Psi
                \end{equation}
            $\Phi(V_{0})$ is the FVA and $\Psi$ is the MVA. The DVA is subtracted from the market value since it is of no value to shareholders. 
        
    \section{Hillion}
        The goal of this paper is to examine the issue of funding and derivatives valuation using a simple corporate finance approach. The paper argues that:
            \begin{enumerate}
                \item Funding costs and benefits should not be accounted for in the valuation of derivatives.
                \item The derivatives' funding costs and benefits leave the market value of the bank unaffected.
                \item The derivatives' funding costs and benefits generate wealth transfers between the shareholders and the creditors.
            \end{enumerate}

        \subsection{Funding Costs Adjustments}
            In this section, the bank, B, is assumed to purchase the option contract from the riskless counterparty, C. The new asset on the bank's balance sheet raises credit and funding issues.

            When the option's upfront is payed, there is no counterparty credit risk to neither B or C, since C is riskless and B does not have any outstanding debt to C. The option is a derivative receivable to the bank.

            The bank must decide to fund the purchase by issuing new debt or by issuing new equity.

            \subsubsection{Debt Funding}
                New debt has a cost above the risk-free rate. The issue is to determine whether the bank should pay less for the option contract by an amount equal to the funding cost. To the new creditors the option is a zero NPV investment, since the debt that they are buying must be fairly priced. To the legacy creditors, the option is a positive net-present-value investment. To the shareholders, the option is a negative NPV investment.

                Since projects with a NPV of zero do not create value and the Modigliani-Miller irrelevance Proposition suggests that the value of a firm is not affected by financing decisions, the increase in the legacy debt value must be exactly offset by an equal decrease in the equity value, if the derivative contract must have no impact on the bank value. Thus wealth is transferred from the shareholders to the legacy creditors. For this reason the price of the option payed by the bank cannot be less FVA, since that would create value for the bank at the expense of the counterparty.

                Three definitions and interpretations of FCA emerge:
                    \begin{enumerate}
                        \item Funding costs are the present value of the excess funding costs paid by the shareholders. These funding costs are borne by the shareholders as long as the bank does not default. These costs are offset by the gains earned by the legacy creditors when the bank defaults. 
                        \item Funding costs are the \textit{expected} loss experienced by the shareholders, that is, the decrease in the equity value at time 0, due to the derivative. This corresponds to the wealth transfer from the shareholders to the bondholders. This interpretation captures the expected funding costs, i.e., the funding costs times the probability that the bank does not default. \textit{This is the definition used by Andersen Duffie Song.}
                        \item Funding costs are the difference between the derivative's value and it's price, with the latter calculated to make the shareholders indifferent. This funding cost is paid by the counterparty as a donation to the bank. Like the shareholders, the new creditors are entering an investment with zero NPV, but the legacy creditors are better of by the donation. 
                    \end{enumerate}

            \subsubsection{Equity Funding}
                In the previous section the option premium is funded by issuing debt. The issue now is whether the previous results is affected by the funding instrument.

                Three conclusions emerge:
                    \begin{enumerate}
                        \item The value of the derivative contracts should not be adjusted for funding costs, regardless if the funding is from debt or equity.
                        \item The value of the bank is not affected by the funding costs required by derivative receivables. Derivative contracts make the legacy creditors better off at the expense of the shareholders, regardless if the funding is from debt or equity.
                        \item Shareholders are worse off with equity funding than with debt funding, because creditors does not have to share with other creditors in the default state, which increases the value of debt even further.
                    \end{enumerate}

     \section{Ruiz}
<<<<<<< HEAD
        Funding risk arises wherever a cashflow occurs in an institution. If this is an outflow it needs to be funded, and if it's an inflow it can either reduce the funding needed, or be lent out. Ruiz talks about two distinguishable main sources of funding risk:

        \begin{description}
            \item[Double-counting from the perspective of Ruiz]
            When accounting for both CVA and FVA, we do \textbf{not} double-count the default probability. The confusion may arise from the fact that the liability side of the CVA can be understood as the funding part of CVA. The liability side of the CVA, $V^{CVA_l}$, is the cost of ensuring that we do not default. It's used to account for the cost of hedging against default risk by the counterparty. This value can be approximated as sum across each expected negative exposure, $ENE_{t}$, on the CDS multiplied by the credit spread. That is, cumulated on each group of transactions with a single counterparty, how much the dealer on average can owe if they default multiplied by the premium that the protection buyer pays at each time period until maturity in order to insure against a credit event:
            \begin{equation}
                V^{CVA_l} \approx \sum_{t=1}^{T} ENE_{t} \cdot s^{CDS}
            \end{equation}
            On the other hand, the value of the FVA, $V^{FVA}$, is the expected positive exposure one the entire portfolio 
            \item[Double-counting from the perspective of Andrew Green]  
        \end{description}
=======
        There are two discussions nested in the FVA debate: 1) Whether FVA can create arbitrage opportunities and 2) whether including DVA and FVA is double-counting.

        CVA is driven by how much it costs to hedge out the default risk from a counterpart. The CVA can be seen as the difference in cost between hedging default risk from a riskless counterparty and hedging default risk from the actual counterparty. The liability side of CVA, i.e. DVA, can be seen as the cost of ensuring that we do not default. In an ideal world this cost is going to be exactly the same as the cost to our counterparty for hedging their credit-exposure to us. 

        We have a derivatives portfolio with a risky counterparty that is worth $\$100$ in our favor. Suddenly the credit spread of the counterparty rises from $100bp$ to $1000bp$, and we decide that we want to close our position. The counterparty will agree to close the position by paying us $\$80$ and we agree to these terms, since the would rather lose $\$20$ now than risking losing it all at a later time. The counterparty has thus monetized it's part of it's DVA, which is possible since it was more expensive for us to buy credit protection for a company with a credit spread of $1000bp$.

        There can be two sources of FVA:
        \begin{description}
            \item[FVA from collateral asymmetry:] A dealer sells an OTC derivative to a counterparty with whom it has a CSA agreement such that collateral is posted each day/week/month. The dealer pays $OIS$ for the collateral posted. The dealer still faces the market risk from the derivative so it creates a market risk hedge at the exchange. The exchange requires full collateralization. Any collateral that needs to be posted to the exchange must be borrowed from the dealer's funding institution. The price of borrowing from the funding institution is $OIS + \text{funding spread}$, which is of course the dealers funding cost. The collateral posted at the exchange earns $OIS$. Some of the collateral to the exchange can be covered by the collateral posted by the counterparty, but there is a asymmetry between these collateral postings since the counterparty only marks to market every day/week/month. The difference between the two collateral postings is the amount needed to be borrowed from the funding institution and the dealer will therefore lose it's funding spread on the amount borrowed. 
            
            Therefore a dealer is going to have a funding cost due to the asymmetry between collateral needs between the OTC derivative and the hedging sides. Dealers need to account for this by putting the funding cost as an adjustment to the value of the OTC derivative.

            \item[FVA from derivative cashflow] The assumptions in the BS model states that an unlimited amount of cash can be bought and sold at the risk-free rate. However cashflows from derivatives must be funded at a non-risk rate. Buying options will require funding the option premium by borrowing from the funding institution at the rate $OIS + \text{funding spread}$. Receiving cashflows e.g. from a swap can lower the funding needs elsewhere in the instution and will therefore effectively earn a rate of $OIS + \text{funding spread}$ by reducing the amount needed to be borrowed from the funding institution.
        \end{description}

        For the reasons mentioned it is common for institutions to reduce the price of a deal with an FVA component such that:
            \begin{equation}
                V = P_{risk-free} - CVA - FVA
            \end{equation}
        However this could be viewed as double-counting, since the liability side of CVA (DVA) can be viewed as a funding component.  
>>>>>>> f695a874

     \section{Castagna}
        The price and the value of a derivative is not necessarily the same.

        \begin{description}
            \item[Price:] The terms that both parties agree upon when closing the deal. When both parties have an even bargaining power, they have to acknowledge the other parties risks and costs, so that the final price includes the total net risks and costs borne by both parties.
            \item[Value:] The total of the production costs, which are the present value of the costs paid to attain the intermediate and final pay-off until the expiry, considering also the costs and the losses due to counterparty credit risk, funding and liquidity premium.
        \end{description}

        When both parties operate in a perfect and frictionless market, where there are no transaction costs and counterparty risks, the price and the value of a contract will be identical.

        The FVA is the discounted value of the spread paid by the bank over the risk-free interest rate to finance the net amount of cash needed for the collateral account and the underlying asset position in the dynamic replication strategy.

    \section{Hull and White}
    \subsection{Is FVA a Cost for Derivatives Desks}
        For risk-free projects the risk-free valuation paradigm requires the use of the risk-free rate as the discount-rate. It would make sense then to use the risk-free rate for discouting fully collateralized transactions, since these are risk-free through the collateral. Nontheless some banks use the OIS rate for discounting, with the argument that the transactions are funded at the OIS rate. 

        An argument for FVA is the use of hedging and the funding cost that hedging requires. However hedging is a zero net present value investment, so entering into a hedge should not affect valuation. The valuation of an investment should depend on the risk of the project, not on the riskiness of the firm that makes the investment. Since the funding cost is directly related to the riskiness of the firm this is to say that an FVA is not appropriate when pricing investments. 

        Suppose a company has a funding rate of $r_{f} + 200bp$ and meets an opportunity to take on a nearly risk-free investment with a return of $r_{f} + 80bp$. The discount rate for the stand-alone investment is $r_{f} + 30bp$. Hull and White argues that the investment should be made since $H*(r_{f} + 80bp) / (r_{f} + 30bp) - H > 0$, i.e. the funding rate should be ignored. The investment will create shareholder value by decreasing the overall riskiness of the company, since the new investment is less risky than the average riskiness of the company's existing investments. Decreasing the overall riskiness also subsequently decreases the funding rate of the company. 

        Castagna argues that the example above only works when the funding rate of the company is the fair rate of return on the investment, $r_{f} + 30bp$. If the company has a funding rate of $r_{f} + 200bp$ the decrease in the funding rate by taking on the investment is more than offset by the loss incurred by the company in funding the return of $r_{f} + 80bp$ at an even higher rate.
    
    \subsection{FVA and Fair Value}
        Different stakeholders have different opinions on how to account for the funding costs. Traders are determined that the derivatives desk are charged the funding costs, and to not make a loss on the traders P\&L. To account for this they make an FVA on the pricing of the derivatives. Accountants state that to determine the value of derivatives we have to look at the fair value of such. However, the fair value is measured entirely on the market, and not specified to each entity distributing the derivatives. Finally, the theoreticians state that in the risk-neutral world pricing a derivative should only be valued as the expected cash flows discounted by the risk free discount rate. The funding costs are "fixed" in the sense the they can vary from different entities (and derivatives?).

        "Finance theory argues that this practice makes risky projects seem relatively more attractive and projects with very little risk seem relatively less attractive."

        The same way that the counterparty's risk is gathered in the CVA value, the market participant's own risk of defaulting is gathered in the DVA value. The same setup is applicable when funding costs are included. We then divide DVA into DVA1 and DVA2, which refer to the risk of default due to derivatives obligations and funding costs respectively.
        \begin{equation}
            \text{Portfolio value} = NDV - CVA + DVA1 + DVA2 - FVA
        \end{equation}
        For transactions that are totally uncollateralized, both FVA and DVA2 additive across the transactions.

        The inclusion of FVA in the fair value can allow for arbitrage as an end user buying an option from a bank with high funding costs and then selling the same option to a bank with low funding costs can provide a profit for all three parties.

        \textbf{SB's notes:} \\
        Should a FVA be made or not when valuing derivatives? The participants in the discussion can roughly be split up into three groups, each having different arguments and opinions:

        \begin{description}
            \item[The trader] The trader is charged the funding cost by the funding desk and must therefore make FVA. If he doesn't it will show a loss on trades that require funding.
            
            \item[The accountant] "Fair value is a market-based measurement, not an entity-specific measurement". Since FVA is taking into account different funding costs for different entities, FVA should not be made. Otherwise different banks will price the same transaction differently.
            
            \item[The theoretican] The discount rate for a project should be determined by the risk of the project. The funding cost is irrelevant. Since the discount rate is used for calculating the derivative price, the funding cost is irrelevant to the derivative price, and an FVA should not be made.
        \end{description}

            Hull \& White definition of FVA: The FVA is the difference between the no-default-value (NDV) obtained when using the risk free rate and the NDV obtained when using discounting at the dealer's funding costs. Credit risk is taken into account by CVA and DVA, which yields the portfolio value:
            \begin{equation}
                \text{Portfolio value} = \text{NDV} - \text{CVA} + \text{DVA} - \text{FVA}
            \end{equation}

            Per the example: The valuation of a derivative depends on two interest rates. 1) The rate at which a position in the underlying asset can be funded and 2) the rate at which a position in the derivative can be funded. Hedging the derivative might require buying one unit of the underlying stock, which needs to be funded at some rate. Buying the derivative might require paying the counterparty, which also needs to be funded at some, potentially different, rate.
            
            \textbf{The European Call option example:} Why is the quoted price to another dealer higher than the quoted price to an end-user?
            
            When assesing the value of a risk-free project, the risk-free rate must be used for discounting, i.e. not the funding rate. Banks will enter into different projects of varying risk, but over time the average cost of funding should remain approximately the same. Entering into risk-free projects will enable the bank to enter into riskier-than-average projects.
            
            \textbf{The Fair Value argument:} The fair value us the price that would be received to sell an asset in an orderly transaction between market participants at the measurement date. While different entities might have different funding costs, that is not relevant for the fair value of a product. The funding cost influences only the private value of a product.

\end{document}<|MERGE_RESOLUTION|>--- conflicted
+++ resolved
@@ -152,7 +152,6 @@
                     \end{enumerate}
 
      \section{Ruiz}
-<<<<<<< HEAD
         Funding risk arises wherever a cashflow occurs in an institution. If this is an outflow it needs to be funded, and if it's an inflow it can either reduce the funding needed, or be lent out. Ruiz talks about two distinguishable main sources of funding risk:
 
         \begin{description}
@@ -164,7 +163,6 @@
             On the other hand, the value of the FVA, $V^{FVA}$, is the expected positive exposure one the entire portfolio 
             \item[Double-counting from the perspective of Andrew Green]  
         \end{description}
-=======
         There are two discussions nested in the FVA debate: 1) Whether FVA can create arbitrage opportunities and 2) whether including DVA and FVA is double-counting.
 
         CVA is driven by how much it costs to hedge out the default risk from a counterpart. The CVA can be seen as the difference in cost between hedging default risk from a riskless counterparty and hedging default risk from the actual counterparty. The liability side of CVA, i.e. DVA, can be seen as the cost of ensuring that we do not default. In an ideal world this cost is going to be exactly the same as the cost to our counterparty for hedging their credit-exposure to us. 
@@ -185,7 +183,6 @@
                 V = P_{risk-free} - CVA - FVA
             \end{equation}
         However this could be viewed as double-counting, since the liability side of CVA (DVA) can be viewed as a funding component.  
->>>>>>> f695a874
 
      \section{Castagna}
         The price and the value of a derivative is not necessarily the same.
