--- conflicted
+++ resolved
@@ -12,13 +12,8 @@
     The section will draw on a great amount of examples to be able to understand the matter, 
     at least in a conceptual way.
     This includes describing how funding costs in derivatives come about 
-<<<<<<< HEAD
-    and what the possible sources are.
+    and what some possible sources are.
     Following this, the debate on \FVA/ will be summarised
-=======
-    and what some possible sources are.
-    Following this, the debate on \FVA/ will be summarized
->>>>>>> 53a3ca26
     by presenting arguments from opposing sides.
 
     Having an understanding of \FVA/ on a conceptual level,
