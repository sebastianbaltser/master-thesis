--- conflicted
+++ resolved
@@ -98,13 +98,8 @@
     but also highly on the way it is financed. 
     The derived pecking order showed that shareholders prefer 
     financing with existing cash over financing with debt issuance, 
-<<<<<<< HEAD
-    and financing with debt issuance over financing with equity issuance.
+    and prefer both over financing with equity issuance.
     Also, collateralisation agreements can greatly affect the funding costs,
-=======
-    and prefer both over financing with equity issuance.
-    Also, collateralization agreements can greatly affect the funding costs,
->>>>>>> 53a3ca26
     as the firm might also need to post collateral, which again needs financing.
 
     The opposite of funding costs, funding benefits, occur when projects provide cash surpluses.
