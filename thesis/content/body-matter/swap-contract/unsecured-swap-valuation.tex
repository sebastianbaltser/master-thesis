% !TEX root = ./sub-main.tex
\documentclass[main.tex]{subfiles}

\begin{document}
    \subsection{Valuing unsecured swaps}
        In this section the client swap is assumed to be fully unsecured.
        In other words, no collateral is exchanged between the dealer and the swap client, 
        neither at the transaction date nor the interim date.
        For simplicity and for the purpose of marginal valuation,
        if a swap party defaults at the interim date, the coupon payments will have been paid immediately prior.
        This assumption allows the contingent liabilities from the swap to be paid along with the rest of the liabilities at the given time of default.
        And, as all liabilities rank pari passu, the computational part becomes more interpretive.

        The swap counterparty's time of default is denoted by $\tau_{C}$.
        At this point in time, the dealer recovers a fraction of the contractual amount denoted by $\beta_{t}$, where $\beta_{t} = 1$ if $\tau_{C}>t$.
        \\
        \textcolor{red}{Initially, it is also assumed that there are no legacy positions between the dealer and the swap client.
        This assumption will be relaxed in SECTION ???, where the effect of netting the swap cash flows against those of the legacy positions with the same client is analysed.}

        Regardless of the method of funding, the apparent marginal market value of the swap is defined by:
        \begin{align}
            V &= V_{rf} + \DVA/ - \CVA/
            \nonumber
            \\
            &=
            \mathbb{E}_{0}^{\rnmeasure}\left[
                \delta_2 \left(\mathcal{C}_{1} R_{1} + \mathcal{C}_{2}\right)
                - u
            \right]
            \nonumber
            \\
            &\quad +
            \mathbb{E}_{0}^{\rnmeasure}\left[
                \sum_{t=1}^{2} \delta_{t} \mathbbm{1}_{\{\tau_{F} = t\}}\mathbbm{1}_{\{\tau_{C}>t-1\}} \phi_t Y_{t}^{-} 
            \right]
            \nonumber
            \\
            &\quad -
            \mathbb{E}_{0}^{\rnmeasure}\left[
                \sum_{t=1}^{2} \delta_{t} \mathbbm{1}_{\{\tau_{C} = t\}}\mathbbm{1}_{\{\tau_{F}>t-1\}} (1-\beta_t) Y_{t}^{+} 
            \right]
            \label{eqn:swap-value-multi-period}
        \end{align}
        where $Y_{1} = \mathbb{E}_{1}^{\rnmeasure}\left[\mathcal{C}_{2}\right]/R_{2}$ and $Y_{2} = \mathcal{C}_{2}$.

        The swap value takes into account the credit risks of both the firm and the counterparty.
        Therefore, two adjustments are performed on the the credit risk-free value, $V_0$.
        From the dealer's point of view,
        the \DVA/ is the second term in \cref{eqn:swap-value-multi-period} describing the lost amount of the outstanding liability related to the swap in case of the dealer's default.
        Additionally, the \CVA/ is the third term describing the recovered outstanding positive cash flow in case of the counterparty's default.
        As a result of that, the total swap value for the swap counterparty is $-V$.

        In the multi-period framework, it is assumed that the dealer always use debt funding for financing financial instruments.
        Many established companies have a high credit score,
        hence they have no issues obtaining debt and become leveraged.
        It is not unusual for large firms to have multiple creditors.
        This common use of taking on loans constitutes the decision of the above assumption.
        By financing the upfront with new short-term debt, the marginal valuation of the dealer's shareholders of entering the swap contract is now analysed.
        The net positive cash flows stemming from the swap are perceived as funding benefits as they will be used to retire some of the dealer's short-term debt.
        
        As defined in \cref{sec:marginal-valuation-debt-issuance} about marginal shareholder valuation using debt funding,
        the face value of the new debt is the upfront including a spread, such that the loan is a zero net present value investment for the new creditors.
        Similar to the single-period model, the firm is interested in not decreasing its shareholders' value.
        With the face value of the new debt now defined as $D_{2}(q) = U(q)(R_{0} + s_{0}(q))(R_{1} + s_{1}(q))$,
        the marginal increase in the value of the firm's equity per unit investment is:
        \begin{align}
            G_{\text{swap}} &=
            \left.\frac{\partial}{\partial q}
            \mathbb{E}_{0}^{\rnmeasure}\left[
                \delta_{2} \mathbbm{1}_{\{\tau_{F}(q)>2\}} \mathbbm{1}_{\{\tau_{C}(q)>1\}}
                \left(
                    A - W
                    + q\left(\mathcal{C}_{1} R_{1} + \mathcal{C}_{2}\right)
                    - L_{2}
                    - D_{2}(q)
                \right)
            \right]\right\rvert_{q=0}
            \nonumber
            \\
            &\quad+
            \left.\frac{\partial}{\partial q}
            \mathbb{E}_{0}^{\rnmeasure}\left[
                \delta_2 \mathbbm{1}_{\{\tau_{F}(q)>2\}} \mathbbm{1}_{\{\tau_{C}(q)>1\}}
                \left(q\mathcal{C}_{1} s_1(q) + \theta_{1}R_{1}\right)
            \right]\right\rvert_{q=0}
            \nonumber
            \\
            &\quad-
            \left.\frac{\partial}{\partial q}
            \mathbb{E}_{0}^{\rnmeasure}\left[
                \mathbbm{1}_{\{\tau_{F}(q)>2\}}
                \left(
                    \sum_{t=1}^{2} \delta_{t} \mathbbm{1}_{\{\tau_{C}(q)=t\}}q\left(1-\beta_t\right)Y_{t}^{+}
                \right)
            \right]\right\rvert_{q=0}
        \end{align}
        The first term describes the residual of the total asset value at time 2 if the firm does not default in either of the time periods, and the counterparty does not default at time 1.
        The residual of the total asset value is the asset value including the swap cash flow less the value of the debt paid at time 1 and the debt to pay at time 2.
        \\
        At the interim date the firm is obliged to either pay of receive the contractual coupon payment.
        If the cash flow is negative for the firm, a new debt is assumed to finance the payment,
        and if the cash flow is positive for the firm, a portion of the firm's existing debt is assumed to be retired.
        The second term expresses the spread of having debt from time 1 until time of maturity scaled by the amount that is either retiring or funding debt at the interim date.
        Evidently, if the cash flow at time 1 is positive, the term has a positive impact of the shareholders' value,
        and if the cash flow at time 1 is negative, the term has a negative impact of the shareholders' value.
        Furthermore, the second term includes the random dividend that the shareholders receive at the interim date.
        \\
        The third term reflects the cases of the counterparty defaulting.
        The contractual outstanding amount, i.e. the potential positive cash flow at time 2, will not be fully paid to the firm.
        The fraction of the amount recovered is indicated by $\beta_{t}$.
        \\
        By expressing this derivative as a difference quotient, using $U(0)=0$,
        and by the linearity of the expectation operator,
        the following limit is obtained:
        \begin{align}
            &=
            \lim_{q \rightarrow 0}
            \frac{
                \mathbb{E}_{0}^{\rnmeasure}\left[
                    \delta_{2} \mathbbm{1}_{\{\tau_{F}(q)>2\}} \mathbbm{1}_{\{\tau_{C}(q)>1\}}
                    \left(
                        q\left(\mathcal{C}_{1} R_{1} + \mathcal{C}_{2}\right)
                        - D_{2}(q)
                    \right)
                \right]
            }{
                q
            }
            \nonumber
            \\
            &\quad+
            \lim_{q \rightarrow 0}
            \frac{
                \mathbb{E}_{0}^{\rnmeasure}\left[
                    \delta_2 \mathbbm{1}_{\{\tau_{F}(q)>2\}} \mathbbm{1}_{\{\tau_{C}(q)>1\}}
                    q\mathcal{C}_{1} s_1(q)
                \right]
            }{
                q
            }
            \nonumber
            \\
            &\quad-
            \lim_{q \rightarrow 0}
            \frac{
                \mathbb{E}_{0}^{\rnmeasure}\left[
                    \mathbbm{1}_{\{\tau_{F}(q)>2\}}
                    \left(
                        \sum_{t=1}^{2} \delta_{t} \mathbbm{1}_{\{\tau_{C}(q)=t\}}q\left(1-\beta_t\right)Y_{t}^{+}
                    \right)
                \right]
            }{
                q
            }
            \nonumber
            \\
            &\quad-
            \lim_{q \rightarrow 0}
            \frac{
                \mathbb{E}_{0}^{\rnmeasure}\left[
                    \delta_{2} \left(
                    \mathbbm{1}_{\{\tau_{F}>2\}} \mathbbm{1}_{\{\tau_{C}>1\}} - \mathbbm{1}_{\{\tau_{F}(q)>2\}} \mathbbm{1}_{\{\tau_{C}(q)>1\}}\right)
                    \left(
                        A - W
                        - L_{2}
                        + \theta_{1}R_{1}
                    \right)
                \right]
            }{
                q
            }
            \label{eqn:G-debt-multi-step-1}
        \end{align}
        It is assumed that $A$, $W$, $L_{2}$, $\mathcal{C}_1$, $\mathcal{C}_2$, and $\theta_1$ all have finite expectations,
        which allows for interchanging the limit and the expectation.
<<<<<<< HEAD
=======
        $\mathbbm{1}_{\{\tau_{F}>2\}} \mathbbm{1}_{\{\tau_{C}>1\}} - \mathbbm{1}_{\{\tau_{F}(q)>2\}} \mathbbm{1}_{\{\tau_{C}(q)>1\}}$ equals 0 in the limit,
        which entails that the fourth terms equals 0.
>>>>>>> fbbaab63
        \\
        In the single-period model, the probability of the assets being exactly equal to the liabilities is 0.
        The same argument is assumed in the multi-period model for both the dealer and the counterparty.
        Then, similarly, 
        L'H\^{o}pital's % cspell: disable-line
        rule can be applied to show that the fourth term equals 0.
        
        Expanding the limiting face value, $D_{2}$, yields:
        \begin{equation}
            D_2 = u(R_0 + S_0)(R_1 + S_1) = u R_0 R_1 + u R_0 S_1 + u R_1 S_0 + u S_0 S_1
        \end{equation}
        Focussing on the addend $u S_0 S_1$, remember that the value of each credit spread depends on the loss rate from the respective time period.
        From the expressions of the credit spreads, it is noticed that the expectation of the loss rates from the different time periods are multiplied.
        Using the linearity of expectations and the tower property, the following derivation can then be used:
        \begin{equation*}
            \mathbb{E}_{0}^{\rnmeasure}\left[\phi_1\right]
            * \mathbb{E}_{1}^{\rnmeasure}\left[\phi_2\right]
            = \mathbb{E}_{1}^{\rnmeasure}\left[
                \phi_2 \mathbb{E}_{0}^{\rnmeasure}\left[\phi_1\right]
            \right] 
            = \mathbb{E}_{1}^{\rnmeasure}\left[
                \mathbb{E}_{0}^{\rnmeasure}\left[
                    \phi_2
                    \mathbb{E}_{0}^{\rnmeasure}\left[
                        \phi_1
                    \right]
                \right]
            \right]
            = \mathbb{E}_{1}^{\rnmeasure}\left[
                \mathbb{E}_{0}^{\rnmeasure}\left[
                    \phi_2 \phi_1
                \right]
            \right]
            = 0
        \end{equation*}
        and, since the loss rate must be zero in at least one of the two periods,
        \begin{equation}
            \mathbb{E}_{0}^{\rnmeasure}\left[\delta_2\mathbbm{1}_{\{\tau_{F}>2} \mathbbm{1}_{\{\tau_{C}>1\}}u S_0 S_1\right] = 0
        \end{equation}
        
        By dividing $q$ into the expectation of the first limit in \cref{eqn:G-debt-multi-step-1}
        it can be recognized that $U(q)/q$ is the marginal investment cost, $u$.
        Rearranging and taking the limits yields:
        \begin{align}
            G_{\text{swap}} &= 
            \mathbb{E}_{0}^{\rnmeasure}\left[
                \mathbbm{1}_{\{\tau_{F}>2\}}
                \left(
                    \delta_{2} \left(\mathcal{C}_{1} R_{1} + \mathcal{C}_{2}\right) - u
                \right)
            \right]
            \nonumber
            \\
            &\quad-
            \mathbb{E}_{0}^{\rnmeasure}\left[
                \mathbbm{1}_{\{\tau_{F}>2\}}
                \left(
                    \sum_{t=1}^{2} \delta_{t} \mathbbm{1}_{\{\tau_{C}=t\}}\left(1-\beta_t\right)Y_{t}^{+}
                \right)
            \right]
            \nonumber
            \\
            &\quad-
            \mathbb{E}_{0}^{\rnmeasure}\left[
                \delta_2 \mathbbm{1}_{\{\tau_{F}>2\}} \mathbbm{1}_{\{\tau_{C}>1\}} u \left(
                    R_{1} S_{0} + R_{0} S_{1}
                \right)
            \right]
            \nonumber
            \\
            &\quad+
            \mathbb{E}_{0}^{\rnmeasure}\left[
                \delta_2 \mathbbm{1}_{\{\tau_{F}>2\}} \mathbbm{1}_{\{\tau_{C}>1\}}
                \mathcal{C}_{1} S_1
            \right]
            \label{eqn:shareholders-value-multi-period-swap}
        \end{align}
        where the third and the fourth terms together constitute the second interpretation of \FVA/ according to \cref{sec:defining-fva}.
        % This result differs a tiny bit from the one ADS presents. The term: $u S_0 R_1$ is somehow within another indicator function, and I don't know how.
        They correspond to the quantity $\Phi$, which is the marginal valuation of the swap contract to the firm's legacy creditors.
        \\
        Since the cash flow at time 2 becomes 0 if the counterparty defaults at the interim date,
        and the marginal investment cost is constant regardless of the default times of either counterparties,
        the indicator of $\{\tau_{C}>1\}$ has been removed from the first term.

        To find the value of the swap contract that makes the shareholders indifferent to entering the project, $u^{\ast}$,
        the following equation must be solved for $u$:
        \begin{equation}
            0 = G_{\text{debt}}
        \end{equation}

        This valuation considers several scenarios, as different counterparties can default at different dates.
        As a consequence, both the dealer and the counterparty has a possibility to lose an otherwise promised income.
        In the next section the dealer hedges the unsecured swap with an interdealer swap that requires both initial margin and variation margin.
\end{document}<|MERGE_RESOLUTION|>--- conflicted
+++ resolved
@@ -173,11 +173,6 @@
         \end{align}
         It is assumed that $A$, $W$, $L_{2}$, $\mathcal{C}_1$, $\mathcal{C}_2$, and $\theta_1$ all have finite expectations,
         which allows for interchanging the limit and the expectation.
-<<<<<<< HEAD
-=======
-        $\mathbbm{1}_{\{\tau_{F}>2\}} \mathbbm{1}_{\{\tau_{C}>1\}} - \mathbbm{1}_{\{\tau_{F}(q)>2\}} \mathbbm{1}_{\{\tau_{C}(q)>1\}}$ equals 0 in the limit,
-        which entails that the fourth terms equals 0.
->>>>>>> fbbaab63
         \\
         In the single-period model, the probability of the assets being exactly equal to the liabilities is 0.
         The same argument is assumed in the multi-period model for both the dealer and the counterparty.
