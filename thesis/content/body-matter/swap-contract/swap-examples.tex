% !TEX root = ./sub-main.tex
\documentclass[main.tex]{subfiles}

\begin{document}
    \section{Numerical computations of a multi-period swap contract}
    \label{sec:swap-examples}
        This section aims to illustrate
        how the funding costs and benefits of a multi-period swap contract
        can be described by a simple economical setup.
        The examples will be based on the two results derived in the previous sections,
        namely the shareholders' marginal valuation of both an unsecured swap as well as a secured hedging swap.
        As opposed to the single-period model analysed in \cref{sec:single-period-model},
        different fundamental values in this \namecref{sec:swap-examples} will have a probability of changing over time.
        The values in reference are specifically
        the risk-free rate,
        the swap market value,
        and of course the swap floating rate.
        
        Maintaining the purpose of analysing funding implications,
        the possible states are now represented by a binomial tree.
        These will be referred to as the \textit{up-state} and the \textit{down-state},
        as the asset base will either increase in value or decrease in value.
        At the interim date, the two possible states are denoted by $\omega_u$ and $\omega_d$.
        Correspondingly, at the maturity date the two possible states are either
        $\omega_{u,u}$ and $\omega_{u,d}$,
        or $\omega_{d,u}$ and $\omega_{d,d}$,
        depending on the asset value going up or down in the first time period respectively.
        \\
        In the state $\omega_{d,d}$, the liabilities exceed the asset value,
        and the dealer defaults.
        In this case the shareholders receive a payoff of 0.
        \\
        The asset value structure is defined using a binomial tree
        and illustrated in \cref{fig:example-asset-value-multi-period-dealer}.
        Each period the asset values are assumed to either increase with a factor $\mathscr{u} = 1.1$
        or decrease with a factor $\mathscr{d} = 0.85$.
        The asset values are determined under the risk-neutral measure,
        such that at each point in time the value is equal to the expected discounted value of the next period.
        By that definition, and by a short-term risk-free rate assumed to be $r_{0,1}=2\%$ at the inception date,
        the probability of being in the up-state at the interim date is calculated as:
        \begin{equation*}
            \mathbb{P}^{\rnmeasure}\left(A_1 = 110\right) = 
            p_{\mathscr{u}}^{0} =
            \frac{
                1 + 2\% - 0.85
            }{
                1.1 - 0.85
            }
            = \num{0.68}
        \end{equation*}
        And consequently, $p_{\mathscr{d}}^{0} = 1 - p_{\mathscr{u}}^{0} = \num{0.32}$.

        The long-term risk-free discount rate from time 0 to time 2 is assumed to be $r_{0,2}=2.2\%$.
        To determine the expected short-term rate at the interim date, the forward rate is calculated:
        \begin{equation*}
            r_{1,2} = \left(
                \frac{
                    \left(1 + 2.2\%\right)^{2}
                }{
                    \left(1 + 2\%\right)^{1}
                }
            \right)^{1/(2-1)} - 1
            = 2.4\%
        \end{equation*}
        
        The risk-neutral probabilities of moving to the three different states at the maturity date are calculated as:
        \begin{align*}
            \mathbb{P}^{\rnmeasure}\left(A_2 = 121\right) = 
            p_{\mathscr{u},\mathscr{u}}
            &=
            % p_{\mathscr{u}}
            % \frac{
            %     1 + 2.4\% - 0.85
            % }{
            %     1.1 - 0.85
            % }
            % =
            \num{0.473291}
            \\
            \mathbb{P}^{\rnmeasure}\left(A_2 = 93.5\right) = 
            p_{\mathscr{u},\mathscr{d}} +
            p_{\mathscr{d},\mathscr{u}}
            &=
            % p_{\mathscr{d}}
            % \frac{
            %     1 + 2.4\% - 0.85
            % }{
            %     1.1 - 0.85
            % }
            % +
            % p_{\mathscr{u}}
            % \frac{
            %     1.1 - (1 + 2.4\%)
            % }{
            %     1.1 - 0.85
            % }
            % =
            \num{0.429434}
            \\
            \mathbb{P}^{\rnmeasure}\left(A_2 = 72.25\right) = 
            p_{\mathscr{d},\mathscr{d}}
            &=
            % p_{\mathscr{d}}
            % \frac{
            %     1.1 - (1 + 2.4\%)
            % }{
            %     1.1 - 0.85
            % }
            % =
            \num{0.097275}
        \end{align*}
        since the risk neutral probability of moving to an up-state in the second time period is $(1+r_{1,2}-0.85)/(1.1-0.85) = \num{0.696016}$.

        At the interim date, the dealer's creditors have a known claim of 10,
        meaning $W=10(1+r_{1,2})=\num{10.240039}$.
        Meanwhile, the long-term liabilities, which are also known with certainty, are $L_{2} = 70$.
        The dividend paid to the shareholders at the interim date is $\theta_1 = 0$, and there are no distress costs.
        As mentioned above, the asset value does not cover the total liabilities at state $\omega_{\mathscr{d},\mathscr{d}}$ as $72.25 < L_{2} + W$,
        hence the dealer defaults.
        \\
        The short-term liabilities are, on the other hand, not large enough to trigger a default at the interim date
        regardless of the state outcome.

        \begin{figure}[H]
            \centering
            \begin{tikzpicture}[>=stealth,sloped]
                \matrix (tree) [
                  matrix of nodes,
                  minimum size=1cm,
                  column sep=3.5cm,
                  row sep=0.85cm,
                ]
                {
                &               & $\mathscr{u}^{2}A_{0}=121$ \\
                & $\mathscr{u}A_{0} = 110$ & \\
    $A_0 = 100$ &               & $\mathscr{u}\mathscr{d}A_{0}=93.5$ \\
                & $\mathscr{d}A_{0} = 85$  & \\
                &               & $\mathscr{d}^{2}A_{0}=72.25$ \\
                };
                \draw[->] (tree-3-1) -- (tree-2-2) node [midway,above] {\tiny
                $p_{\mathscr{u}}=\num{0.68}$};
                \draw[->] (tree-3-1) -- (tree-4-2) node [midway,below] {\tiny
                $p_{\mathscr{d}}=\num{0.32}$};
                \draw[->] (tree-2-2) -- (tree-1-3) node [midway,above] {\tiny
                $p_{\mathscr{u},\mathscr{u}}=\num{0.473291}$};
                \draw[->] (tree-2-2) -- (tree-3-3) node [midway,below] {\tiny
                $p_{\mathscr{u},\mathscr{d}}=\num{0.206709}$};
                \draw[->] (tree-4-2) -- (tree-3-3) node [midway,above] {\tiny
                $p_{\mathscr{d},\mathscr{u}}=\num{0.222725}$};
                \draw[->] (tree-4-2) -- (tree-5-3) node [midway,below] {\tiny
                $p_{\mathscr{d},\mathscr{d}}=\num{0.097275}$};
            \end{tikzpicture}
            \caption{This figure shows the asset value of the dealer in each time period as a binomial tree.}
            \label{fig:example-asset-value-multi-period-dealer}
        \end{figure}

        Having defined the setup of the dealer's capital structure,
        a swap contract is now introduced between the dealer and a counterparty.
        For simplicity, the counterparty is assumed to have no credit-risk.
        The swap will have a relatively small notional payoff to the extend
        that it does not affect the default- and no-default states of the dealer.

        The first example will apply the theory from \cref{sec:unsecured-swap-valuation}
        to find the shareholders' valuation of the project being entered.
       In the second example, the dealer additionally hedges the swap's market risk 
       by trading the opposite position in an exchange.
       The original trade will be unsecured 
       while the hedge will be traded under a collateralization agreement,
       which allows for the theory discussed in \cref{sec:secured-swap-valuation} to be applied.

        \subsection{Example of unsecured swap}
            Suppose the dealer enters a swap contract with the credit risk-free counterparty.
            She pays a constant fixed leg, $K$, to the counterparty at each time period whose amount is $\num{1}$.
            Correspondingly, at each time period,
            the dealer receives a random floating leg, $X_t$, from the counterparty.

            Since the counterparty is credit-risk free,
            the dealer can always expect to receive the full contractual amount of the floating leg.
            Therefore, when valuing the swap contract,
            she will not make a \CVA/; 
            the difference between the risk-free value and the credit risk adjusted price is the \DVA/.

            The floating legs can take on any amount within reason,
            such that the cash flows at each time period are random.
            However, the market neutral expected cash flows are known
            by both the dealer and the counterparty.
            If the swap is of positive value for the dealer,
            she will have to pay an upfront price to the counterparty,
            and vice versa.

            The time 0 expected payments of the swap contract are summarized in \cref{tbl:swap-legs}.
            Notice, that at the interim date the dealer expects a positive cash flow of
            $\mathcal{C}_1 = X_1 - K = \num{0.2}$,
            which will be used to retire existing debt.
            The expected cash flow at time 2 does not change over time.

            At the maturity date the dealer liquidates all of her assets,
            which it uses to pay the remaining outstanding amounts.
            Additionally, the existing creditors' liabilities are assumed to rank pari passu with the counterparty's contingent liabilities.
            \\
            Since the expected discounted market value of the floating payments is largest,
            the dealer seems to be obliged to pay the counterparty an upfront price.
            As per the Modigliani-Miller proposition, 
            a zero net present value investment leaves the aggregate wealth unchanged.
            For this to be applicable, the price of the swap must also account for the dealer's own default risk,
            i.e. include the aforementioned \DVA/.s
            Otherwise it cannot be a zero net present value investment for both the dealer and the counterparty.
            
            \begin{table}[H]
                \centering
                \begin{tabular}{l|rr||r}
                    $t$ & 1 & 2 & Present value \\
                    \hline
                    \rule{0pt}{1.1em}
                    $\mathbb{E}_{0}^{\rnmeasure}\left[K\right]$ & $\num{1}$ & $\num{1}$ & $\num{1.937802706}$ \\
                    \rule{0pt}{1.1em}
                    $\mathbb{E}_{0}^{\rnmeasure}\left[X_t\right]$ & $\num{1.2}$ & $\num{0.95}$ & $\num{2.08601}$ \\
                    \rule{0pt}{1.1em}
                    $\mathbb{E}_{0}^{\rnmeasure}\left[\mathcal{C}_t\right]$ & $\num{0.2}$ & $\num{-0.05}$ & $\num{0.1482079039}$ \\
                \end{tabular}
                \caption{}
                \label{tbl:swap-legs}
            \end{table}

            When defaulting at time 2
            the dealer's total liabilities are calculated as:
            \begin{align*}
                \mathbb{E}_{0}^{\rnmeasure}\left[
                    (1-\phi(\omega_{\mathscr{d},\mathscr{d}}))\left(
                        L_{2} - 
                        \mathcal{C}_{1}R_{1}
                        - \mathcal{C}_2
                    \right)
                \right]
                &=
<<<<<<< HEAD
                (1-\phi(\omega_{\mathscr{d},\mathscr{d}}))\left(\num{70} - \num{0.204801} + \num{0.05}\right)\\
=======
                (1-\phi)\left(\num{70} - \num{0.2}R_{1} + \num{0.05}\right)\\
>>>>>>> b4285124
                &=
                (1-\phi(\omega_{\mathscr{d},\mathscr{d}}))\num{69.8452}
            \end{align*}
            And by definition, this amount is equal to the total remaining asset value.
            Remember that at time 2 the dealer has already paid the liabilities due at the interim date.
            To find the price of the project
            as well as the loss rate given default after obtaining the project,
            the following equation system must be solved for $u$ and $\phi$:
            \begin{align}
                &\left\{\begin{array}{@{}l@{}}
                    \mathscr{d}^{2}A_{0} - W=
                    \mathbb{E}_{0}^{\rnmeasure}\left[
                        (1-\phi(\omega_{\mathscr{d},\mathscr{d}}))\left(L_{2} - 
                        \mathcal{C}_{1}R_{1}
                        - \mathcal{C}_2\right)
                    \right]
                    \\
                    u =
                    \mathbb{E}_{0}^{\rnmeasure}\left[
                        \sum_{t=1}^{2}
                        \delta_{t}\mathcal{C}_{t}
                        (1-\phi)
                    \right]
                \end{array}\right.
                \label{eqn:swap-example-equation-system}
                \\[1.1em]
                \Leftrightarrow
                \qquad
                &\left\{\begin{array}{@{}l@{}}
                    \displaystyle
                    \num{72.25} - \num{10.24}
                    =
                    (1-\phi)\num{69.8452}
                    \\
                    \displaystyle
                    u =
                    \frac{
                        \num{0.1482079039}(1-\phi)p_{\mathscr{d},\mathscr{d}}
                        +
                        \num{0.1482079039}\left(1-p_{\mathscr{d},\mathscr{d}}\right)
                    }{
                        (1+r_{0,2})^{2}
                    }
                \end{array}\right.
                \nonumber
            \end{align}
            The first equation in \cref{eqn:swap-example-equation-system} assures that the creditors receive the entire asset base if the firm defaults.
            The second equation sets the price of the swap as the discounted expected payoff.
            Solving this equation system yields a market neutral swap price of $u=\num{0.140347}$,
            and a loss rate in the default state of 
            $\phi(\omega_{\mathscr{d},\mathscr{d}})=\pct{0.11218}$.
            Using the loss rate, the value of the legacy creditors' long term claim can be calculated.
            At time 2 the payoff in the default state is 
            $L_{2}*(1-\phi(\omega_{\mathscr{d},\mathscr{d}})) = \num{62.147436}$.
            At time 1 the expected value of the claim is therefore \num{67.613161},
            and at time 0 the value is \num{66.287413}.

            The credit spread in each period is the debt's no-default value one period ahead
            divided by its current value less the risk-free rate.
            Hence the post-project actual credit spreads for time 0 and time 1 is:
            \begin{align}
                S_{0} 
                &=
                \frac{
                    \num{67.613161}
                }{
                    \num{66.287413}
                }
                -
                R_{0}
                =
                \pct{0}
                \\
                S_{1} 
                &= 
                \frac{
                    \num{70}
                }{
                    \num{67.613161}
                } 
                -
                R_{1}
                =
                \pct{0.011298}
            \end{align}
            Since the dealer survives at time 1 with 100\% certainty,
            the upfront price can be funded with short-term debt paying 0 credit spread.
            If the firm were to pay a spread on the short-term debt starting at time 0,
            this would be subtracted from the liquidated asset value. 

            By using the risk-neutral marginal market valuation of the swap contract
            defined in \cref{eqn:swap-value-multi-period},
            the \DVA/ can then be computed as:
            \begin{align}
                \DVA/ &= V_{rf} - u
                \nonumber
                \\
                &= \mathbb{E}_{0}^{\rnmeasure}\left[\sum_{t=1}^{2}\delta_t \mathcal{C}_t\right] - u
                = \num{0.00154881}
            \end{align}

            Turning to the shareholder valuation of the project.
            As cash flows from swap contract are either funded by obtaining debt if negative or retiring some existing debt if positive,
            an impact on the shareholders' value is may have occurred.
            Using the market neutral expected discounted value to determine the price, the project is a zero net present value investment for the counterparty.
            If a wealth transfer has happened, it is bound to be between the shareholders and the long-term creditors.

            The funding costs of financing the project with a short-term loan is paid by the shareholders.
            However, since the dealer cannot default at the interim date,
            the shareholders do not pay any credit spread from obtaining that debt.
            The dealer's cash flow at the interim date is on, the other hand, positive,
            and the debt expiring at time 2 is reduced with the exact cash flow amount.
            This entails a funding benefit, as the credit spread paid from time 1 to time 2 has decreased,
            and the shareholders' payoff increases.
            
            With $\mathbb{E}_{t}\left[\mathcal{C}_1\right]=\num{0.2}$,
            $\mathbb{E}_{t}\left[\mathcal{C}_2\right]=\num{-0.05}$,
            $u=\num{0.140347}$,
            and the assumption that the counterparty is credit risk-free,
            the total impact on the shareholders' benefit is calculated using \cref{eqn:shareholders-value-multi-period-swap}:
            \begin{equation}
                G_{swap} = \num{0.0076609}
            \end{equation}
            This value suggests a wealth transfer of $\num{0.0076609}$
            between the shareholders and the creditors of the long-term debt,
            such that the project is a negative net present value investment for the creditors.

            The price that would make this project a zero net present value investment for the shareholders,
            is found by fixing $G_{swap}$ to 0,
            and solving for $u^{\ast}$.
            The difference between the market neutral credit risk adjusted price and $u^{\ast}$ is then the \FVA/:
            \begin{equation}
                G_{swap} = 0
            \end{equation}
            yielding a funding adjusted price of $u^{\ast} = \num{0.148739}$.
            \\
            The donation from the counterparty required is then:
            \begin{equation}
                \FVA/ = u^{\ast} - u = \num{0.008392}
            \end{equation}

            The project's positive impact on the shareholders' wealth is an of expression of the limited funding costs
            that the dealer faces in this setup.
            In the next section the example is extended to include a fully collateralized hedged position.
            The margin requirements will then potentially imply an exposure to funding costs or funding benefits.

        \subsection{Example of secured hedging swap}
            Suppose that the dealer enters the same swap contract with the same counterparty as described above.
            Additionally, she hedges the swap contract by entering the reversed position with a hedging dealer
            by paying the floating leg.
            The hedging dealer requires the dealer to post margin requirements,
            i.e. both initial margin and variation margin.
            The initial margin is,
            similar to the single-period model,
            assumed to be 50\% of the market neutral credit risk adjusted value of the swap,
            and it is posted at both the inception date and the interim date.
            The margin requirements have higher priority than any other existing liabilities and outstanding contractual amounts due to the swap contract,
            hence the collateralization must be paid first when the dealers's assets are liquidated at time 2.
            Corresponding to the dealer, the hedging dealer is assumed credit risk-free at the interim date.

            The swap contract is still assumed to be priced as the market neutral credit risk adjusted value.
            Since the dealer enters two offsetting positions of the swap,
            there is no amount received or funded at time 0 due to the swap price.
            Furthermore, the cash flows at time 1 and time 2 from the two positions also offset each other.
            The dealer must however fund the margin requirements by obtaining new short-term debt,
            and similarly, she uses the received margin postings to retire existing debt.
            \\
            The specific required margin postings are summarized in \cref{tbl:swap-margin-postings}.

            \begin{table}[H]
                \centering
                \begin{tabular}{l|rr}
                    $t$ & 0 & 1 \\
                    \hline
                    \rule{0pt}{1.3em}
                    $\mathbb{E}_{0}^{\rnmeasure}\left[M_t\right]$ & $u$ & $\frac{1}{1+r_{1,2}}\mathbb{E}_{1}^{\rnmeasure}\left[\mathcal{C}_{2}\right]$ \\
                    \rule{0pt}{1.3em}
                    $\mathbb{E}_{0}^{\rnmeasure}\left[I_t\right]$ & $\frac{1}{2}u$ & $\frac{1}{2}\frac{1}{1+r_{1,2}}\mathbb{E}_{1}^{\rnmeasure}\left[\mathcal{C}_{2}\right]$ \\
                \end{tabular}
                \caption{}
                \label{tbl:swap-margin-postings}
            \end{table}

            As in the previous section the dealer cannot default at time 1,
            hence no credit spread is paid for the short-term loans at time 0.
            Posting margin requirements increases the asset value,
            and funding them increases the short-term liabilities.
            When the dealer receives back the forward discounted collateral,
            she then uses it to pay the debt with the exact amount at the interim date.
            \\
            The dealer will not have any contingent liabilities due to the swap payments at the maturity date.
            The margin requirements received (posted) at the interim date will be paid (received) back at the maturity date.
            As a result of that,
            the liabilities at time 2 has both increased and decreased with the margin requirements at time 1.
            If defaulting, the dealer's creditors will have a total payoff calculated as:
            \begin{align}
                \mathbb{E}_{0}^{\rnmeasure}\left[
                    (1-\phi(\omega_{\mathscr{d},\mathscr{d}}))\left(
                        L_{2}
                        -(M_1+I_1)R_{1}
                        +(M_1+I_1)R_{1}
                    \right)
                \right] 
                &= (1-\phi(\omega_{\mathscr{d},\mathscr{d}}))\num{70}
            \end{align}
            To find the market neutral credit risk adjusted price of the project, $u$, as well as the loss rate, $\phi$,
            the following equation system must be solved.
            \begin{equation}
                \left\{\begin{array}{@{}l@{}}
                    \mathscr{d}^{2} A - W
                    =
                    (1-\phi(\omega_{\mathscr{d},\mathscr{d}}))\num{70}
                    \\
                    u =
                    \mathbb{E}_{0}^{\rnmeasure}\left[
                        \sum_{t=1}^{2}
                        \delta_{t}\mathcal{C}_{t}
                        (1-\phi)
                    \right]
                \end{array}\right.
            \end{equation}
            As in the example with the unsecured swap the first equation makes sure
            that the entire asset value amount is distributed to the creditors.
            The second equation again sets the price as the discounted expected cash flows.
            \\
            By solving, a swap price of $u=\num{0.126904}$ is obtained.
            The price is slightly smaller than in the previous example,
            however it is only visible with five decimals,
            and not too relevant for this analysis.
            The new loss rate is computed as $\phi = \pct{0.114143}$.

            With the long-term debt creditors' expected payoff at time 1 calculated as $\num{67.600104}$,
            the credit spread at time 1 is given by:
            \begin{equation}
                S_1 =
                \frac{
                    \num{70}
                }{
                    \num{67.600104}
                }
                - R_{1}
                \nonumber
                = \pct{0.01149743885}
            \end{equation}
            where the credit spread at time 0 is 0,
            as the dealer cannot default at the interim date.
            
            Finally, the shareholders' valuation of the project is analysed.
            As the project is priced to be a zero net present value investment for the counterparty,
            a potential change of wealth must again be between the dealer's creditors and shareholders.
            The shareholders' change of wealth is computed the derived expression in \cref{eqn:shareholder-valuation-swap-hedged}.
            This derivation includes the extension of the fully collateralized hedged position.
            \\
            With the above computed credit spreads, and $u=\num{0.126904}$
            the shareholders' marginal valuation of entering the swap contract is calculated as:
            \begin{equation}
                G_{\text{swap,hedged}} = \num{-0.000727784}
            \end{equation}
            suggesting a negative net present value investment for the shareholders. 
            The price that makes the shareholders indifferent of entering the project, $u^{\ast}$, is then defined by fixing $G_{\text{swap,hedged}}$ to 0.
            This implies:
            \begin{equation}
                u^{\ast} = \num{0.12649211399483182}
            \end{equation}
            and an \FVA/ defined as:
            \begin{equation}
                \FVA/ = u^{\ast} - u = \num{-0.000411886}
            \end{equation}
            Hence the donation required of the counterparty would be a price reduction of \num{-0.000411886}.
            
\end{document}<|MERGE_RESOLUTION|>--- conflicted
+++ resolved
@@ -233,11 +233,7 @@
                     \right)
                 \right]
                 &=
-<<<<<<< HEAD
-                (1-\phi(\omega_{\mathscr{d},\mathscr{d}}))\left(\num{70} - \num{0.204801} + \num{0.05}\right)\\
-=======
-                (1-\phi)\left(\num{70} - \num{0.2}R_{1} + \num{0.05}\right)\\
->>>>>>> b4285124
+                (1-\phi(\omega_{\mathscr{d},\mathscr{d}}))\left(\num{70} - \num{0.2}R_{1} + \num{0.05}\right)\\
                 &=
                 (1-\phi(\omega_{\mathscr{d},\mathscr{d}}))\num{69.8452}
             \end{align*}
