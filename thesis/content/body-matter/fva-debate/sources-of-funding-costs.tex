% !TEX root = ../../../main.tex
\documentclass[../../../main.tex]{subfiles}

\begin{document}
    \subsection{Sources of funding costs}
        In the context of an OTC derivatives dealer, 
        \textcite{Ruiz2013FVA} mentions some of the most likely sources of funding costs as
        either asymmetry in collateral agreements or the payment liabilities due to the contract itself.
        Both of these sources will be discussed in the following sections.
        As will be concluded, funding costs contribute to the cost of trading under imperfect CSA agreements 
        and trading derivatives whose market risk cannot be perfectly replicated.

    \subsubsection{Funding costs from asymmetrical collateral agreements}
        If a perfect market risk hedge exists, funding costs can be viewed 
        as a component of the cost of trading derivatives that are not subject to a perfect CSA agreement.
        A perfect CSA agreement would require collateral to be posted continuously with no thresholds on the margin amounts,
        such that counterparty exposure is effectively eliminated.
        An often needed constituent of the derivatives dealer's portfolio
        is trades that have the sole purpose of hedging market risk,
        which is brought in by the dealer's financial contracts with its counterparties.
        When the collateralization scheme with a derivative counterparty is imperfect, 
        the collateral postings will most likely not match the collateral postings stemming from the market risk hedges.
        This is often the case as the dealer will likely hedge market risk in an exchange requiring full collateralization.
        Imbalance between the collateral schemes of the OTC deals and the market risk hedges
        is exactly the facility of funding costs, with which this section is concerned.
        This source of funding cost is best observed in the most extreme case, where the dealer trades unsecured derivatives. 

        Suppose that the derivatives dealer is selling an unsecured OTC derivative to a counterparty.
        In order to avoid the market risk of the investment, 
        the dealer will perform the opposite (perhaps synthetical) trade with an exchange,
        i.e. the dealer hedges its market risk to the counterparty.
        The exchange requires full collateralization.
        Any collateral that needs to be posted to the exchange must be borrowed from the dealer's funding institution.
        As the loan is unsecured the funding institution charges a spread,
        more specifically the dealer pays the rate $\OIS/ + \text{funding spread}$.
        The collateral posted at the exchange is secured by the actual investment demanding the collateral,
        and therefore earns the \OIS/ rate.
        The difference between the interest paid on the loan and the interest earned on the collateral is the funding cost;
        suffered by the derivatives dealer for entering the trade with the counterparty. 

        The funding cost can be reduced if the dealer has in place a CSA agreement allowing rehypothecation with the counterparty.
        The posting of collateral by the counterparty reduces the credit risk of the dealer,
        but the dealer still faces the market risk from the derivative, 
        so again it creates a market risk hedge at the exchange.
        Yet, since rehypothecation is allowed,
        the collateral posted by the counterparty can be passed onto the exchange as collateral demanded by the hedge.
        This reduces the dealer's need for borrowing unsecured funds from the funding institution 
        and ultimately reduces the funding costs of the dealer.
        However, funding costs are still present, 
        at least to the extent that the collateral agreement with the counterparty is asymmetric to that with the exchange.
        The dealer still need to borrow the difference from the funding institution.
        In case the two collateral agreements are identical, the funding cost will be eliminated, 
        since the collateral received from the counterparty will completely suffice as collateral posted to the exchange.

        These examples should display how a derivatives dealer might face funding costs,
        when the lack of perfect symmetry in collateral needs calls for unsecured funding.
        It might be argued that the funding costs could be eliminated by trading derivatives,
        whose replication can be operated by repurchase agreements. 
        Seemingly, buying the hedging strategy at repo should eliminate the need for unsecured financing
        and thus the funding costs. 
        However, even when repo market exists, hedging might require unsecured funding,
        which can be shown with an example by \textcite{Castagna2012FVA}.
        Consider a dealer buying a european call option, with the intention to hedge the market risk.
        To create the hedging strategy the dealer must short an amount of the underlying asset corresponding to the option Delta of the call option.
        If the underlying asset can be sold at repo the dealer will receive the repo rate.
        However, to pay the premium for the call option the dealer must borrow unsecured funds from its funding institution,
        paying again the funding spread. 

<<<<<<< HEAD
        Funding costs, such as this, has left financial institutions justifying an adjustment to the price of the derivatives
        corresponding to the funding cost they will suffer from the trade.
        This justification is however refused by \textcite{HullWhite2012FVA}.
=======
        For financial institutions, funding costs, as the aforementioned, justifies an adjustment 
        to the derivatives' price corresponding to the funding cost the derivatives introduce if they are obtained.
        This justification is however refused by \cite{HullWhite2012FVA}.
>>>>>>> 660e9025
        They state that, since a hedge consists of buying and selling assets for their market prices,
        performing a hedge is an investment with zero net present value.
        Exchanging money for assets of identical value,
        is simply moving value around and these operations should not influence valuations. 

        In any case,
        the funding spread could very well be part of the hedging strategy which makes it undeniable for dealers when performing valuation of the initial investments.

<<<<<<< HEAD
        Another argument proposed by \textcite{HullWhite2012FVA} is the fact that dealers buys Treasury instruments and other low-yielding assets returning less than the dealers' average funding cost.
=======
        Another argument proposed by \cite{HullWhite2012FVA} is the fact that dealers buy Treasury instruments and other low-yielding assets returning less than the dealers' average funding cost.
>>>>>>> 660e9025
        They do this without applying an FVA and the implication of the argument is that there is an inconsistency in dealer practice,
        as the low-yielding instruments would be unprofitable if an FVA was made.
        The previous discussion however nests an explanation for this dealer behavior.
        For Treasury instruments and the like,
        very developed repo markets exists such that the purchase of these instruments can be financed with secured funding.
        Consequently the funding cost of buying these instruments is likely much lower than the dealers' average funding cost,
        which partly explains why dealers willingly buy them.
        As shown by the example of the OTC derivatives dealer, 
<<<<<<< HEAD
        the lack of a repo market for derivatives is exactly the reason why funding costs appears in the first place.
        In fact \textcite[Section~9.4.1]{Green2015XVA}, 
=======
        the lack of a repo market for derivatives is exactly the reason why funding costs appear in the first place.
        In fact \cite[Section~9.4.1]{Green2015XVA}, 
>>>>>>> 660e9025
        using the \footcite{BurgardKjaer2013Funding} Semi-Replication model,
        shows that the existence of a repo market would eliminate the need for an \FVA/ on derivatives. 
        
    \subsubsection{Funding costs from derivatives cash flows}
        The fact that the dealer does not have access to risk-free funding
        can imply further contributions to the funding costs, besides that from collateral financing.
        First, note that cash flows arising from a derivative must also be funded at a non-risk-free rate
        and that these cash flows can be used for netting other cash flows in the dealer's portfolio.
        The second point implies that with the existence of a perfect replication,
        the cash flows from a derivative can be completely offset by the hedging strategy,
        such that no additional funding is required and no funding costs are generated.

        In reality, replications of OTC derivatives are most often imperfect,
        such that there is no one-to-one correspondence in cash flows between the derivative and the hedge.
        Of course, the dealer might not even try to hedge a derivative directly,
        but rather let a netting set of cash flows offset each other. 
        The principle is the same whether the derivative cash flows are offset by an imperfect hedge
        or another different derivative;
        both are again sources of funding cost, which can be illustrated by the following examples,
        due to \textcite[Section~12.3]{Ruiz2015XVA}.

        One source of funding costs, where the dealer does not hedge, occurs when trading simple options.
        Selling an option entitles the dealer to the option premium,
        which decreases the funding needs elsewhere in the organization,
        while buying an option has the opposite effect. 
        Another source of funding costs materializes in the next example when the dealer applies an imperfect hedge.
        The dealer have entered into a 10 year OTC swap with semi-annual payments, 
        but for the replication the dealer is only able to obtain a 10 year swap with quarterly payments.
        As a result, the dealer will have a cash flow from the hedge every three months
        that does not correspond to the cash flow from the OTC derivative. 
        Both of these are examples of funding costs essentially stemming from the lack of perfect hedging.

        Having established some possible sources of funding costs, 
        the discussion can move on to the debate about whether accounting for these is appropriate for derivatives pricing.

\end{document}
        <|MERGE_RESOLUTION|>--- conflicted
+++ resolved
@@ -59,22 +59,16 @@
         Seemingly, buying the hedging strategy at repo should eliminate the need for unsecured financing
         and thus the funding costs. 
         However, even when repo market exists, hedging might require unsecured funding,
-        which can be shown with an example by \textcite{Castagna2012FVA}.
+        which can be shown with an example by \{Castagna2012FVA}.
         Consider a dealer buying a european call option, with the intention to hedge the market risk.
         To create the hedging strategy the dealer must short an amount of the underlying asset corresponding to the option Delta of the call option.
         If the underlying asset can be sold at repo the dealer will receive the repo rate.
         However, to pay the premium for the call option the dealer must borrow unsecured funds from its funding institution,
         paying again the funding spread. 
 
-<<<<<<< HEAD
-        Funding costs, such as this, has left financial institutions justifying an adjustment to the price of the derivatives
-        corresponding to the funding cost they will suffer from the trade.
-        This justification is however refused by \textcite{HullWhite2012FVA}.
-=======
         For financial institutions, funding costs, as the aforementioned, justifies an adjustment 
         to the derivatives' price corresponding to the funding cost the derivatives introduce if they are obtained.
-        This justification is however refused by \cite{HullWhite2012FVA}.
->>>>>>> 660e9025
+        This justification is however refused by \textcite{HullWhite2012FVA}.
         They state that, since a hedge consists of buying and selling assets for their market prices,
         performing a hedge is an investment with zero net present value.
         Exchanging money for assets of identical value,
@@ -83,11 +77,7 @@
         In any case,
         the funding spread could very well be part of the hedging strategy which makes it undeniable for dealers when performing valuation of the initial investments.
 
-<<<<<<< HEAD
-        Another argument proposed by \textcite{HullWhite2012FVA} is the fact that dealers buys Treasury instruments and other low-yielding assets returning less than the dealers' average funding cost.
-=======
-        Another argument proposed by \cite{HullWhite2012FVA} is the fact that dealers buy Treasury instruments and other low-yielding assets returning less than the dealers' average funding cost.
->>>>>>> 660e9025
+        Another argument proposed by \textcite{HullWhite2012FVA} is the fact that dealers buy Treasury instruments and other low-yielding assets returning less than the dealers' average funding cost.
         They do this without applying an FVA and the implication of the argument is that there is an inconsistency in dealer practice,
         as the low-yielding instruments would be unprofitable if an FVA was made.
         The previous discussion however nests an explanation for this dealer behavior.
@@ -96,13 +86,8 @@
         Consequently the funding cost of buying these instruments is likely much lower than the dealers' average funding cost,
         which partly explains why dealers willingly buy them.
         As shown by the example of the OTC derivatives dealer, 
-<<<<<<< HEAD
-        the lack of a repo market for derivatives is exactly the reason why funding costs appears in the first place.
+        the lack of a repo market for derivatives is exactly the reason why funding costs appear in the first place.
         In fact \textcite[Section~9.4.1]{Green2015XVA}, 
-=======
-        the lack of a repo market for derivatives is exactly the reason why funding costs appear in the first place.
-        In fact \cite[Section~9.4.1]{Green2015XVA}, 
->>>>>>> 660e9025
         using the \footcite{BurgardKjaer2013Funding} Semi-Replication model,
         shows that the existence of a repo market would eliminate the need for an \FVA/ on derivatives. 
         
