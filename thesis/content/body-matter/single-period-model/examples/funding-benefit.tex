% !TEX root = sub-main.tex
\documentclass[../main.tex]{subfiles}

\begin{document}
    \subsection{Funding Benefits}
    \label{sec:example-funding-benefit}
        In the previous section, 
        the outgoing cash flows, due to the upfront cost of the derivative,
        demanded funding from the firm, which led to funding costs. 
        The firm would ultimately have to do a funding value adjustment,
        to account for the funding expenses that obtaining the derivative would lead to.
        On the contrary, when an instrument has cash flows going into the firm,
        it might have funding implications that are beneficial to the firm.
        If the firm is buying a derivative,
        funding value adjustments can both adjust the perceived value downwards due to funding costs,
        but just as well adjust the perceived value upwards due to funding benefits.
        Recall, from the introduction of \FVA/, the decomposition of \FVA/ into two elements,
        repeated here for convenience:
        \begin{equation}
            \FVA/ = \FCA/ + \FBA/
        \end{equation}
        In this section, the firm is assumed to enter a one-year derivative contract 
        with a counterparty that has a positive default probability, i.e. credit risk.
        Suppose the firm sells the derivative to the counterparty. 
        The derivative is unsecured, and will now be treated as a new liability to the firm, 
        which ranks pari passu with the already existing debt.

        Since the counterparty buys the derivative from the credit-risky firm, 
        the counterparty must account for this exposure. 
        If the firm defaults before or at the derivative's expiry, the firm will not be able to meet the obligations, 
        and the potential profit from the unsecured derivative contract will not be fully paid out. 
        For the counterparty's incentives to be re-established, 
        the price of the derivative needs a valuation adjustment, i.e. $\CVA/_C$. 
        By symmetry, $\CVA/_C = \DVA/_F$, 
        where $\DVA/_F$ is the debit value adjustment made by the firm 
        in order to account for its own risk of default.\\
        For simplicity, it is assumed that the derivative contract 
        can only be of negative value to the firm, 
        such that its expected positive exposure is zero, from the firm's point of view.
        For this reason, no adjustment for the credit risk of the counterparty is performed and 
        $\CVA/_F = \DVA/_C = 0$.
        The theoretical market price of the derivative should therefore be given by:
        \begin{equation}\label{eqn:option-value-credit-risk}
            P = P_{rf} - \CVA/_C = P_{rf} - \DVA/_F
        \end{equation}
        where $P_{rf}$ is the price of the derivative without any risk considered.

        Now consider the funding issue. On the transaction date of the derivative, 
        the firm receives premium from the counterparty that must be invested, 
        which will deem beneficial in the funding frame of mind. 
        This section will study three possibilities of funding benefits, 
        as suggested by \textcite{Hillion2016}.
        (i): the cash is assumed to be used to retire the existing debt 
        that trades at a credit spread over the risk-free rate. 
        As mentioned, the derivative contract is considered a liability to the firm
        that ranks pari passu with other debt, 
        and the issue to determine is whether the firm is willing to lower the derivative premium 
        compensating for the funding benefits. 
        (ii): the cash from the derivative premium is assumed to buy back equity. 
        The case examines the impact of the derivative value as well as the firm's balance sheet. 
        (iii): the cash is assumed to be invested in riskless securities. 
        This is also called the asymmetric funding case where shortfalls of cash are funded by new debt, 
        and the surpluses of cash are invested at the risk-free rate.

        \subsubsection{Debt retiring}
            Suppose when the firm receives the derivative premium at time 0, 
            they immediately invest their surplus of cash by retiring some of their already existing debt. 
            The value to the firm will arguably be lower when including this funding benefit, 
            and, reducing the price with this benefit, the value to the firm could be written as:
            \begin{equation}
                V = P - \FVA/ = P_{rf} - \DVA/_F - \FBA/
            \end{equation}
            where a riskless firm would have no benefit of \FVA/ as it would be able to borrow at the risk-free rate.
            
            In \cref{sec:fva-dva-double-counting} it was argued that double counting
            between \FVA/ and \DVA/ should not be a problem if they are applied properly.
            The current section will display a case
            where it has to be considered very carefully which adjustments to apply.
            Before seeing this from calculations, it can be argued conceptually
            and the reasons to be careful can be highlighted.
            By the assumptions in these examples,
            the only source of the firm's credit spread is the firm's credit risk, 
            which implies that there is no difference between the CDS spread referencing the firm,
            and the rate that the firm pays for funding.
            The CDS spread determines the cost to the counterparty 
            of hedging its credit exposure to the firm.
            The funding rate determines the benefits to the firm of cash surpluses.
            Having hinted the possible concerns in the current setup, 
            the example can continue and the issues can be quantified.

            Notice that when the cash raised by selling the OTC derivative contract 
            is used to purchase debt at a fair market value, a new liability is replacing a part of the existing liability. 
            Remembering the pari passu assumption, this debt-for-debt swap leaves the total liability unchanged.

            The implications of debt buyback are: 
            First, the net present value of the creditors who tender is zero. 
            This means that the loss rate as well as the credit spread has to be left unchanged
            after partly retiring the debt, otherwise the creditors would not tender. 
            Second, the counterparty charges for the firm's credit risk 
            to the extend that it's a zero net present value for the counterparty. 
            The cash flow following the derivative contract can be viewed as newly issued debt
            with a fair credit spread offered to the creditors.
            Third, the remaining creditors stay unaffected of the transaction, 
            as the loss rate and credit spread is left intact. 
            Since the derivative contract is a zero net present value for the firm, 
            the counterparty, and the creditors, there is no wealth to transfer anywhere,
            and the contract must also have zero net present value to the shareholders. 
            Hence, the derivative fair value must be given by \cref{eqn:option-value-credit-risk} 
            as any other value would influence the wealth of the parties involved.

            Returning to the previous example of a risky firm with a capital structure
            as described in \cref{tbl:example-firm-structure}, 
            the firm now enters a derivative contract by selling a project to a counterparty
            with a credit value adjusted present value of 1. 
            The derivative premium is priced with no discount 
            and is immediately spent on retiring debt from its already existing creditors. 
            The derivative payable is now a liability to the firm, ranking pari passu with the existing debt, 
            which before the derivative contract had a face value of 80. 
            For simplicity, it is assumed, as in \cref{sec:risk-free-project},
            that the derivative payable is known with certainty, hence it's a risk-free project. 
            The firm's balance sheet isn't affected by the transaction. 
            The change happens on the liability side, where the debt is partly swapped with a derivative payable.\\
            The values of the different parties are shown in \cref{tbl:example-debt-retiring}. 
            The loss rate remains unchanged and is the same for the debt and the counterparty: $\phi=1-60/80=25\%$. 
            Similarly, the credit spread remains the same as the pre-project value: $S=79/\num{75.84}-r_{f}-1=\pct{0.031566}$.
            
            \begin{table}[H]
                \centering
                \begin{tabular}{l|rrrrr||r}
                    $i$ & 1 & 2 & 3 & 4 & 5 & Present value \\
                    \hline
                    $A(\omega_{i})$ & $120$ & $110$ & $100$ & $95$ & $60$ & $96.40$ \\
                    $D(\omega_{i})$ & $79$ & $79$ & $79$ & $79$ & $59.25$ & $75.84$ \\
                    $E(\omega_{i})$ & $40$ & $30$ & $20$ & $15$ & $0$ & $19.60$ \\
                    $Y_C(\omega_{i})$ & $1$ & $1$ & $1$ & $1$ & $0.75$ & $0.96$ \\
                \end{tabular}
                \caption{}
                \label{tbl:example-debt-retiring}
            \end{table}

            The liability side of the firm's balance sheet will then look like:

            \begin{table}[H]
                \centering
                \begin{tabular}{l|c|c|c}
                     & \textbf{Book Value} & \textbf{\DVA/} & \textbf{Market Value} \\
                    \hline
                    Equity & $19.60$ & $0$ & $19.60$\\
                    Debt & $79.20$ & $3.36$ & $75.84$\\
                    Derivative Payable & $0.99$ & $0.03$ & $0.96$\\
                    \hline
                    Total & 99.79 & 3.39 & 96.40
                \end{tabular}
            \end{table}

            The transaction is a zero net present value investment for the shareholders. 
            As can be seen in \cref{tbl:example-debt-retiring}, 
            the shareholders receive a payoff at time 1 equal to the pre-derivative value.

            The counterparty's payoff coming from the derivative, $Y_C$, has a market value of:
            \begin{equation}
                \pi(Y_{C}) = \mathbb{E}^{\rnmeasure}\left[Y_{C}\right] = 0.96
            \end{equation}
            This concludes that the derivative premium that the firm receives at time 0 is equal to 0.96, 
            which is then the amount used for retiring debt. 
            On top of this, the amount is recognized as the difference between the riskless project value and the \DVA/:
            \begin{equation}
                V = V_{rf} - \DVA/_F = 0.99 - 0.03 = 0.96
            \end{equation}
            which validates \cref{eqn:option-value-credit-risk}. 

            Take the first possible definition of \FVA/, 
            where it was defined as the promised excess funding cost.
            Calculating this quantity yields 
            $\discountfactor u S = \num{0.99} * \num{-0.96} * \pct{0.031566} = \num{-0.03}$,
            which is exactly equal to the \DVA/ with the sign flipped.
            As hinted in the beginning, 
            this is not a coincidence as the CDS spread determining \DVA/
            is identical to the funding rate determining \FVA/.
            Adjusting the \DVA/-adjusted price with this \FVA/ would be double counting,
            and leads to the firm undervaluing the derivative.
            Consider also the last, and chosen, definition of \FVA/,
            where it was defined as the adjustment needed to the shareholders' breakeven.
            As already mentioned, the marginal shareholder value of the derivative is zero,
            meaning that the price is already adjusted to the shareholders' breakeven.
            The fact is that the derivative in this example needs no \FVA/,
            as the \DVA/ accounts for all funding benefits.
            Differences between \DVA/ and \FBA/ can only occur either because of a
            mismatch between the CDS spread and the funding spread
            or because of a difference in the portfolio on which the two quantities are calculated. 
            The former has been assumed non-existing.
            The latter could occur if the firm had offsetting trades in its portfolio,
            since the \FVA/ takes into account all sorts of netting benefits.
            In this example there is no offsetting trades, 
            which is why there is no difference between \DVA/ and \FBA/;
            hence, as they are accounting for the same thing, 
            including both would lead to an undervaluation.

        \subsubsection{Equity buyback}
            Assume that the firm enters a project 
            by selling the same derivative contract with a known payoff at time 1 of 1. 
            The derivative premium at time 0 is now used for buying back equity from the shareholders. 
            The example from above is used again to address the impacts of this issue.

            Instead of swapping some existing debt for a derivative payable, 
            the derivative value now adds to the aggregate liabilities of the firm, 
            and ranks pari passu with the existing creditors. 
            In the state of default, the firm has already at time 0 allocated some cash to the shareholders, 
            leaving a smaller amount to the creditors compared to the pre-derivative capital structure, 
            as the loss rate increases.\\
            The firm's balance sheet is left unchanged, meaning that the sum of the market values of debt, equity, 
            and derivative payable is the same after the transaction. 
            The values of the different parties are shown in \cref{tbl:example-equity-buyback}. 
            The loss rate increases and is computed as: $\phi = 1 - 60/81 = 25.93\%$. 
            Similarly, the credit spread increases from the pre-project value of 3.157\%: $S = 80/76.711 - \grossrfrate = 3.28\%$.
            \begin{table}[H]
                \centering
                \begin{tabular}{l|rrrrr||r}
                    $i$ & 1 & 2 & 3 & 4 & 5 & Present value \\
                    \hline
                    $A(\omega_{i})$ & $120$ & $110$ & $100$ & $95$ & $60$ & $96.400$ \\
                    $D(\omega_{i})$ & $80$ & $80$ & $80$ & $80$ & $59.259$ & $76.711$ \\
                    $E(\omega_{i})$ & $39$ & $29$ & $19$ & $14$ & $0$ & $18.730$ \\
                    $Y_C(\omega_{i})$ & $1$ & $1$ & $1$ & $1$ & $0.741$ & $0.959$ \\
                \end{tabular}
                \caption{}
                \label{tbl:example-equity-buyback}
            \end{table}

            The firm receives 0.959 as the derivative premium at time 0, which is immediately spend on equity buyback. 
            The derivative contract is a negative net present value for the for the creditors, 
            where the change of wealth is computed by:
            \begin{equation}
                \Delta \pi(D) = 76.711 - 76.800 = -0.089
            \end{equation}
            On the other hand, the transaction is a positive net present value for the shareholders:
            \begin{equation}
                \Delta \pi(E) = (18.730 + 0.959) - 19.600 = 0.089
            \end{equation}
            meaning there is a wealth transfer from the creditors to the shareholders.

            The derivative is a zero net present value for the counterparty. 
            The price of the derivative is lower compared to the case of debt retiring, 
            which is explained by the higher loss rate in case of default. 
            The only valuation adjustment to the price is still the \CVA/ charged by the counterparty, 
            which again validates \cref{eqn:option-value-credit-risk}.

        \subsubsection{No funding buyback}
            Now suppose, instead of buying back debt or equity, 
            the firm spends the cash proceeds from the derivative premium in riskless assets. 
            If the derivative traded with the counterparty has a known payoff at time 1, this procedure is virtually the same as if the firm borrows money to buy the riskless asset 
            as described in \cref{sec:example-risk-free-project-debt-issuance}. 
            To deviate from the exact same conclusions, the derivative is now assumed to have a payoff structure at time 1 
            as described in \cref{tbl:risky-option-payoff}. 
            The derivative will still be fairly priced, i.e. the price is the discounted expected payoff for the counterparty. 
            The credit risk still needs to be accounted for in the price. 
            At time 1 the firm will pay the counterparty accordingly, hence the derivative payable, $Y_C$, 
            is still a contingent liability to the firm and ranks pari passu with the already existing debt.
            \\
            This section analyses whether this capital structure setup causes reasons for funding benefits.
            Intuitively, this could seem appropriate as the firm receives cash proceeds from the upfront price that can be invested beneficially.
            
            \begin{table}[H]
                \centering
                \begin{tabular}{l|rrrrr}
                    $i$ & 1 & 2 & 3 & 4 & 5 \\
                    \hline
                    $Y(\omega_{i})$ & $\num{-4}$ & $\num{-3.5}$ & $\num{-2.5}$ & $\num{-1.5}$ & $\num{-1}$ \\
                \end{tabular}
                \caption{}
                \label{tbl:risky-option-payoff}
            \end{table}

            After receiving the derivative premium in the form of cash, the firm immediately invests in the risk-free asset. 
            This implies that the firm's total asset value increases with an amount equal to the discounted derivative premium. 
            The capital structure, after this transaction, is described in \cref{tbl:example-no-funding-buyback}, 
            where the derivative theoretical fair value price and loss rate are found
            by solving the following equation system for $\pi(Y_C)$ and $\phi$:
            \begin{align}
                \pi(Y_C) &= \discountfactor\mathbb{E}^{\rnmeasure}\left[Y_{C}\right]
                \label{eqn:no-funding-buyback-derivative-fair-value}
                \\
                A(\omega_5) &= D(\omega_5) + Y_C(\omega_5)
                \label{eqn:no-funding-buyback-default-state}
            \end{align}
            with \cref{eqn:no-funding-buyback-default-state} making sure that the creditors and derivative payable
            takes the total asset value amount in case of default, i.e. state $\omega_5$.

            \begin{table}[H]
                \centering
                \begin{tabular}{l|rrrrr||r}
                    $i$ & 1 & 2 & 3 & 4 & 5 & Present value \\
                    \hline
                    $A(\omega_{i})$ & $\num{122.3408}$ & $\num{112.3408}$ & $\num{102.3408}$ & $\num{97.3408}$ & $\num{62.3408}$ & $\num{98.71736}$ \\
                    $D(\omega_{i})$ & $\num{80}$ & $\num{80}$ & $\num{80}$ & $\num{80}$ & $\num{61.5711}$ & $\num{76.988534}$ \\
                    $E(\omega_{i})$ & $38.3408$ & $\num{28.8408}$ & $\num{19.8408}$ & $\num{15.8408}$ & $\num{0}$ & $\num{19.411469}$ \\
                    $Y_C(\omega_{i})$ & $\num{4}$ & $\num{3.5}$ & $\num{2.5}$ & $\num{1.5}$ & $\num{0.769639}$ & $\num{2.3173567}$ \\
                \end{tabular}
                \caption{}
                \label{tbl:example-no-funding-buyback}
            \end{table}

            The loss rate obtained from solving the above problem is $\phi = \pct{0.230361}$, and the credit spread is then calculated as $S = \num{80}/\num{76.988534} - \grossrfrate = \pct{0.0290148}$.

            The market value of the derivative including adjustments for credit risk would deem a fair price of the project,
            as it would be a zero net present value investment for the counterparty.
            With such pricing, however, a transfer of wealth will occur between the shareholders and the creditors.
            The firm's incentives of not decreasing the shareholders' wealth
            makes an argument for a valuation adjustment of the derivative.
            Selling a derivative and using the sales proceeds for buying the risk-free asset,
            is equivalent, but with opposite signs,
            to buying a derivative and funding the upfront price with existing cash.
            In the latter case, the existing cash could have earned the risk-free rate
            and it has an opportunity cost,
            but in the former case the sales proceeds actually earn the risk-free rate.
            This is taken care of by \cref{eqn:marginal-shareholder-value-cash-financing},
            which defines the marginal change in the shareholders' wealth using existing cash financing.
            \\
            The marginal change in the equity valuation with $u=\num{-2.3173567}$ is therefore:
            \begin{equation}
                G_{\text{cash}} = p^{\rnmeasure}\pi
                -\discountfactor \text{Cov}^{\rnmeasure}\left(\mathbbm{1}_{\mathcal{D}},Y\right) = \num{-0.188534}
            \end{equation}

            The change in wealth for the shareholders can be verified by the difference between the new present value of the equity and the old present value of the equity:
            \begin{equation}
                \Delta \pi(E) = \num{19.411469} - \num{19.6} = \num{-0.188531}
            \end{equation}
            The change in wealth for the creditors is similarly verified by:
            \begin{equation}
                \Delta \pi(D) = \num{76.988534} - \num{76.8} = \num{0.188534}
            \end{equation}
            The increment happens as the risk-free asset, which the firm invested in with the derivative premium, 
            makes the asset value increase, and a larger total amount is recovered in case of default. 
            In the cases of no default, the creditors are not affected by the new project.
            \\
            Hence, this is a negative net present value for the shareholders 
            and a positive net present value for the creditors. 
            Due to the risk in the derivative, the shareholders do have a chance to gain from the project, 
            where in state $\omega_4$, the derivative payable is less than the return on the riskless asset.

            On the basis of the wealth transfer there seems to be some funding implications.
            The \FVA/ is, as always, the adjustment to the project's apparent value to the firm that makes the shareholders indifferent to taking on the project.
            As the firm is funding the risk-free project with the premium proceeds, no funding benefits actually occur, and the \FVA/ is constituted entirely by the funding costs from paying the derivative payable, i.e. the \FCA/.
            \\
            The valuation adjustment suggests a higher derivative premium than the market value.
            Specifically, the theoretical premium to be paid by the counterparty would be $u_{\text{cash}}^{\ast}$.
            However, whether the counterparty is willing to pay the adjusted price still remains indeterminate.
            \\
            Using \cref{eqn:shareholdes-breakeven-cash-financing}, which describes the shareholders' price of breakeven with cash financing, the adjusted price becomes:
            \begin{equation}
                u_{\text{cash}}^{\ast} = \discountfactor \left(
                    \mathbb{E}^{\rnmeasure}\left[Y\right] -
                    \frac{\text{Cov}^{\rnmeasure}\left(\mathbbm{1}_{\mathcal{D}},Y\right)}
                    {p^{\rnmeasure}}
                \right)
                = \num{2.5318966}
            \end{equation}
            yielding a valuation adjustment of:
            \begin{equation}
                \FVA/ = u_{\text{cash}}^{\ast} - u = \num{2.5318966} - \num{2.3173567} = \num{0.2145446}
            \end{equation}
<<<<<<< HEAD

            Alternatively, this value can be computed by solving the related equation system for \FCA/ as described above, where the value to the firm is the funding  cost adjusted market value:
            \begin{align}
                V &= \pi(Y_C) + \FVA/
                \label{eqn:no-funding-buyback-derivative-adjusted-value}
                \\
                A(\omega_5) &= D(\omega_5) + Y_C(\omega_5)
                \\
                \Delta \pi(S) &= 0
                \label{eqn:no-wealth-transfer-no-funding-buyback}
            \end{align}
=======
            ensuring that $\Delta \pi(E) = 0$.
>>>>>>> 7f9c8ec6

            The adjusted derivative value to the firm, \cref{eqn:no-funding-buyback-derivative-adjusted-value},
            will replace the fair market value pricing assumption, \cref{eqn:no-funding-buyback-derivative-fair-value}, in the new setup.
            Furthermore, the condition of no wealth transfer from the shareholders, \cref{eqn:no-wealth-transfer-no-funding-buyback}, is added to the equation system.
            The new problem solved yields a loss rate of $\phi = \pct{0.22768554}$,
            which is slightly lower,
            and the donation needed from the counterparty to make the project a zero net present value for the shareholders is $\FVA/ = \num{0.2145446}$.
\end{document}<|MERGE_RESOLUTION|>--- conflicted
+++ resolved
@@ -360,7 +360,6 @@
             \begin{equation}
                 \FVA/ = u_{\text{cash}}^{\ast} - u = \num{2.5318966} - \num{2.3173567} = \num{0.2145446}
             \end{equation}
-<<<<<<< HEAD
 
             Alternatively, this value can be computed by solving the related equation system for \FCA/ as described above, where the value to the firm is the funding  cost adjusted market value:
             \begin{align}
@@ -372,9 +371,6 @@
                 \Delta \pi(S) &= 0
                 \label{eqn:no-wealth-transfer-no-funding-buyback}
             \end{align}
-=======
-            ensuring that $\Delta \pi(E) = 0$.
->>>>>>> 7f9c8ec6
 
             The adjusted derivative value to the firm, \cref{eqn:no-funding-buyback-derivative-adjusted-value},
             will replace the fair market value pricing assumption, \cref{eqn:no-funding-buyback-derivative-fair-value}, in the new setup.
