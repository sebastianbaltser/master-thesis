% !TEX root = sub-main.tex
\documentclass[main.tex]{subfiles}

\begin{document}
    \subsubsection{Funding by share issuance}
    \label{sec:example-equity-issuance}
        Assume that the premium paid by the firm to the counterparty is funded with new equity instead of with debt from a new creditor. 
        In this section the impact on the firm's capital structure of issuing new shares is discussed.
        This includes a study of the effects on the shareholders' and creditors' wealth. 
        Funding by share issuance will create a dilution, and the value of the already existing shares, owned by the legacy shareholders, will be reduced. 
        The counterparty of the new project which the firm enters is still supposed to be risk-free, meaning that the payoff at time 1, $Y$, is known with certainty. 
        What differences from funding a project with new debt does this take have?

        The new shareholders will subscribe to the newly issued shares only to the extent that the investment has a net present value of zero; paying an amount equal to the premium of the derivative, $\pi(Y)$:
        \begin{equation}\label{eqn:derivative-zero-npv}
            \pi(Y) = \pi(\tilde{E})
        \end{equation}
        Intuitively, the total asset value will then increase by the fair value of the derivative, and, all things being equal, the project will result in more value left for the creditors in the default state. 
        The creditors have not had anything changed in their deal with the firm, and the increment in asset base due to the receivables of the derivative will be added to their payoff if the firm defaults. 
        This reduces their loss rate as well as the credit spread.
        And as a result of that, the creditors are better off, since the market value of the debt increases.\\
        The legacy shareholders, on the other hand, are worse off by an amount equal to the increment of the debt value, and the only change of structure is the transfer of wealth from the legacy shareholders to the legacy creditors. 
        The loss of value for the legacy shareholders comes from the dilution, where their share of the payoff has fallen without any compensation of capital. 
        The wealth transferred is significantly higher than in the case of debt funding because the legacy creditors are not obliged to share the payoff of the derivative with other new creditors in the case of default. 
        The derivative contract has no impact on the total asset value of the firm, and the funding cost are borne by the legacy shareholders.

        Assume a firm enters a risk-free project with a known payoff at time 1 of $Y=\num{1}$. 
        The present value of the derivative is then $\num{1}*\num{0.99}=\num{0.99}$. 
        The project adds to the firm's total asset value. 
        While the payoff of the legacy creditors, with a face value of $\num{80}$, only change in the default state, the payoff of the shareholders is computed slightly differently than in the case of debt issuance. 
        It's now essential to know the share of the payoff, $\alpha$, which the new equity owners are entitled to, remembering that the payoff obtained by the legacy creditors is given as in \cref{eqn:legacy-creditor-payoff}. 
        The difference between the total asset value of the firm, and the payoff of the creditor is what's left to be distributed to the shareholders, who are now separated into two bases. 
        To find the share, compute the net present value of the investment made by the new shareholders, and divide it by the expected discounted value of the residual which is distributed to the shareholders:
        \begin{equation}
            \alpha = 
                \frac{
                    \pi(Y)
                }{
                    \mathbb{E}^{\rnmeasure}\left[A-D\right]
                }
        \end{equation}
        The new shareholders then receive their share of the remaining payoff in each state, and the payoff of the legacy shareholders is still the residual with a share of $(\num{1}-\alpha)$ equalling the remainder of the distributed payoff. 
        The results of the example are shown in \cref{tbl:equity-funding-payoff}, where the share of the new equity owners is computed as $\alpha = \pct{0.048363}$.

        \begin{table}[H]
            \centering\begin{tabular}{l|rrrrr||r}
                $i$ & 1 & 2 & 3 & 4 & 5 & Present value \\
                \hline
                $A_{i}$ & $\num{121}$ & $\num{111}$ & $\num{101}$ & $\num{96}$ & $\num{61}$ & $\num{97.39}$ \\
                $D_{i}$ & $\num{80}$ & $\num{80}$ & $\num{80}$ & $\num{80}$ & $\num{61}$ & $\num{76.92}$ \\
<<<<<<< HEAD
                $S_{i}$ & $\num{39.017098}$ & $\num{29.500733}$ & $\num{19.984367}$ & $\num{15.226185}$ & $\num{0}$ & $\num{19.48}$ \\
                $\tilde{S}_{i}$ & $\num{1.982902}$ & $\num{1.499267}$ & $\num{1.015633}$ & $\num{0.773815}$ & $\num{0}$ & $\num{0.989994}$ \\
=======
                $E_{i}$ & $\num{39.017098}$ & $\num{29.500733}$ & $\num{19.984367}$ & $\num{15.226185}$ & $\num{0}$ & $\num{19.48}$ \\
                $\tilde{E}_{i}$ & $\num{1.982902}$ & $\num{1.499267}$ & $\num{1.015633}$ & $\num{0.773815}$ & $\num{0}$ & $\num{0.99}$ \\
>>>>>>> 7f9c8ec6
            \end{tabular}
            \caption{}
            \label{tbl:equity-funding-payoff}
        \end{table}

        After the transaction, the firm's balance sheet has increased with an amount equal to the premium of the derivative. 
        The firm has a new asset on the asset side, the derivative receivable worth $\num{0.989994}$, and that is funded by $\num{0.989994}$ worth of new equity.

        The project is a negative net present value investment for the legacy shareholders. 
        The decrease in the equity value is calculated using
        \cref{eqn:marginal-shareholder-value-equity-financing}:
        \begin{equation}
                \Delta \pi(E) 
            =  
                G_{\text{equity}}
            =
                - (\num{1} - \pct{0.878787}) * \num{0.989994}
            = 
                -\num{0.120001}
        \end{equation}
        This amount is also what is referred to as the transfer of wealth, $\Delta W$, when no excess yield or donation is received on the derivative. 
        And as mentioned above, the marginal value of the project to the shareholders is even lower when the project is financed by share issuance,
        compared to the same quantity when the firm uses debt funding.
        This is justified by the pecking order of financing choices established by
        \cref{eqn:pecking-order-of-financing-preferences}, 
        which holds since the default probability of the firm is non-zero.

        The project is a positive net present value investment for the creditors. 
        Their increase in wealth is computed as:
        \begin{equation}\label{eqn:wealth-transfer-equality}
<<<<<<< HEAD
            \Delta \pi(D) = -\Delta \pi(S) = \num{76.92} - \num{76.80} = \num{0.120001}
=======
            \Delta \pi(D) = -\Delta \pi(E) = \num{76.92} - \num{76.80} = \num{0.12}
>>>>>>> 7f9c8ec6
        \end{equation}
        The value of the debt increases, since the creditors get the entire derivative's receivables in the default state. Following this, the loss rate as well as the credit spread decreases significantly compared to the pre-project metrics. The new loss rate is $\phi = (\num{80}-\num{61})/\num{80} = \pct{0.2375}$, and the new credit spread is $S = \num{80}/\num{76.92} - \grossrfrate = \pct{0.029941}$.
        \\
        A possible donation by the counterparty would also have to be significantly higher than in the case of debt funding for the legacy shareholders' equity value to be left unaffected by the investment. 

        The marginal impact on the firm's balance sheet of entering the project is given by:
        \begin{equation}
            \pi(A) + \pi(Y) = (\pi(E) + \Delta \pi(E) + \pi(\tilde{E})) + (\pi(D) + \Delta \pi(D))
        \end{equation}
        where $\pi(\tilde{E})$ is the market value of the newly issued equity. 
        \Cref{eqn:wealth-transfer-equality} implies that:
        \begin{equation}
            \pi(A) + \pi(Y) = (\pi(E) + \pi(\tilde{E})) + \pi(D)
        \end{equation}
        As mentioned in \cref{eqn:derivative-zero-npv}, the firm assumes to raise an amount of new equity equal to the premium of the derivative. 
        This means that the Modigliani-Miller invariance proposition holds, and also shows, that regardless of the strategy of funding a financial project, the funding costs has no impact on the valuation of the derivative nor the asset base of the firm itself.

        When trading decisions are made, the firm's preferences are assumed to be determined by the shareholders.
        However, in the case of funding by share issuance, it's clear that the legacy shareholders' position deteriorates, as they bear the funding costs.\\
        An adjustment to the value of the derivative would require a donation by the counterparty, such that the value of derivatives' receivables would be worth more than the premium.
        This should only go to an extent so that the legacy shareholders become indifferent of whether the the firm enters the project or not.
        But whether the counterparty has incentives to do so requires more information about their capital structure, and will remain indeterminate.\\
        These conclusions hold for both types of funding, but the amount of wealth transfer does depend on the instrument used. Shareholders are worse off with share issuance than with debt issuance.
        The availability of cash in the firm's deposits would solve the issue faced by the shareholders:
        Suppose the firm uses their own cash to purchase the derivative from the counterparty at a market fair value.
        This is a zero net present value investment for the firm, where, in addition, no wealth is transferred from the shareholders, and neither does the creditors become better off. 

        The breakeven price necessary to account for funding costs under equity funding is calculated using
        \cref{eqn:shareholders-breakeven-equity-financing}:
            \begin{equation}
                    u^{\ast}_{\text{equity}} 
                =
                    \frac{1}{1 + \pct{0.010101}} 
                    *
                    \pct{0.878787}
                    *
                    \left(
                        \num{1}
                        -
                        \num{0}
                    \right)
                =
                    \num{0.869999}
            \end{equation}
        meaning 
        \begin{equation}
            \FVA/ = u^{\ast}_{\text{equity}} - u =
            \num{0.989994}-\num{0.869999} =
            \num{0.12}
        \end{equation}
        Notice that this amount is the same as the wealth transfer.
        This is because the donation from the counterparty does not affect the total asset value of the firm.
        Hence, the loss rate of the creditors remains unchanged from before the donation, and therefore so does the creditors' payoff's present value.
        The creditors will then still receives the wealth transfer, $\Delta \pi(D)$,
        due to the project being entered.
        The new shareholders will however finance a cheaper project as a result of the \FVA/, and since it is still assumed to be a zero net present value investment for them, their share of the firm's remaining capital, $\alpha$, is reduced.
        This leads to a direct increase in the legacy shareholders' wealth from before the valuation adjustment by an amount of exactly the donation, as they are now the only ones to benefit from the price reduction. 

\end{document}<|MERGE_RESOLUTION|>--- conflicted
+++ resolved
@@ -48,13 +48,8 @@
                 \hline
                 $A_{i}$ & $\num{121}$ & $\num{111}$ & $\num{101}$ & $\num{96}$ & $\num{61}$ & $\num{97.39}$ \\
                 $D_{i}$ & $\num{80}$ & $\num{80}$ & $\num{80}$ & $\num{80}$ & $\num{61}$ & $\num{76.92}$ \\
-<<<<<<< HEAD
-                $S_{i}$ & $\num{39.017098}$ & $\num{29.500733}$ & $\num{19.984367}$ & $\num{15.226185}$ & $\num{0}$ & $\num{19.48}$ \\
-                $\tilde{S}_{i}$ & $\num{1.982902}$ & $\num{1.499267}$ & $\num{1.015633}$ & $\num{0.773815}$ & $\num{0}$ & $\num{0.989994}$ \\
-=======
                 $E_{i}$ & $\num{39.017098}$ & $\num{29.500733}$ & $\num{19.984367}$ & $\num{15.226185}$ & $\num{0}$ & $\num{19.48}$ \\
-                $\tilde{E}_{i}$ & $\num{1.982902}$ & $\num{1.499267}$ & $\num{1.015633}$ & $\num{0.773815}$ & $\num{0}$ & $\num{0.99}$ \\
->>>>>>> 7f9c8ec6
+                $\tilde{E}_{i}$ & $\num{1.982902}$ & $\num{1.499267}$ & $\num{1.015633}$ & $\num{0.773815}$ & $\num{0}$ & $\num{0.989994}$ \\
             \end{tabular}
             \caption{}
             \label{tbl:equity-funding-payoff}
@@ -85,11 +80,7 @@
         The project is a positive net present value investment for the creditors. 
         Their increase in wealth is computed as:
         \begin{equation}\label{eqn:wealth-transfer-equality}
-<<<<<<< HEAD
-            \Delta \pi(D) = -\Delta \pi(S) = \num{76.92} - \num{76.80} = \num{0.120001}
-=======
-            \Delta \pi(D) = -\Delta \pi(E) = \num{76.92} - \num{76.80} = \num{0.12}
->>>>>>> 7f9c8ec6
+            \Delta \pi(D) = -\Delta \pi(E) = \num{76.92} - \num{76.80} = \num{0.120001}
         \end{equation}
         The value of the debt increases, since the creditors get the entire derivative's receivables in the default state. Following this, the loss rate as well as the credit spread decreases significantly compared to the pre-project metrics. The new loss rate is $\phi = (\num{80}-\num{61})/\num{80} = \pct{0.2375}$, and the new credit spread is $S = \num{80}/\num{76.92} - \grossrfrate = \pct{0.029941}$.
         \\
