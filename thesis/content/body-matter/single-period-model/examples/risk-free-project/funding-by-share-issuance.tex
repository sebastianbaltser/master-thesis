--- conflicted
+++ resolved
@@ -69,18 +69,12 @@
             = 
                 -1.20
         \end{equation}
-<<<<<<< HEAD
-        This amount is also what is referred to as the transfer of wealth, $\Delta W$, when no excess yield/donation is received on the derivative. 
-        The wealth transfer is higher than in the case of debt funding, hence share holders will always prefer debt funding over equity funding. 
-        This result is also justified by the \textit{pecking order theory} as described by \textcite{ADS2019}: "Proposition A1: Suppose that the firm's probability of default is not zero and that the marginal investment cost is strictly positive. The marginal value to the firm's existing shareholders of financing the investment with existing cash is strictly higher than the marginal value under debt financing, which in turn is strictly higher than the marginal value under equity financing."
-=======
         This amount is also what is referred to as the transfer of wealth, $\Delta W$, when no excess yield or donation is received on the derivative. 
         And as mentioned above, the marginal value of the project to the shareholders is even lower when the project is financed by share issuance,
         compared to the same quantity when the firm uses debt funding.
         This is justified by the pecking order of financing choices established by
         \cref{eqn:pecking-order-of-financing-preferences}, 
         which holds since the default probability of the firm is non-zero.
->>>>>>> 38352653
 
         The project is a positive net present value investment for the creditors. 
         Their increase in wealth is computed as:
