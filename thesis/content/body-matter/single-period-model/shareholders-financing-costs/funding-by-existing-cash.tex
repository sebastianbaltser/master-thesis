% !TEX root = ./sub-main.tex
\documentclass[../main.tex]{subfiles}

\begin{document}
    \subsubsection{Funding by existing cash}
        Instead of relying on external resources to fund the project,
        the firm might be in an excess of cash that can be used for financing,
        thus eliminating the need for external funding.
        If the firm uses cash from its balance sheet, the equity increases
        by the present value of the risk-neutral expectation to the project payoff,
        offset by the upfront cost and the opportunity cost of tying up capital in the project;
        capital that could otherwise have been invested in bonds earning the risk-free rate.
        The marginal increase in the equity valuation per unit investment is therefore:
            \begin{equation*}
                G_{\text{cash}} =
                    \left.
                    \frac{\partial }{\partial q} 
                    \discountfactor
                    \frac{
                        \mathbb{E}^{\mathbb{Q}}\left[
                            \left(
                                A - U(q)R + qY - L
                            \right)^{+}
                        \right] 
                    }{
                        q
                    } 
                    \right\rvert_{q=0}
            \end{equation*}
        This derivative is, again, very similar to the derivatives already examined,
        so, for brevity, the calculations in this section will be omitted.
        The derivative can be reformulated to the following:
            \begin{align}
                G_{\text{cash}} &=
                    \discountfactor
                    \mathbb{E}^{\mathbb{Q}}\left[
                        \mathbbm{1}_{\mathcal{D}^{c}} Y
                    \right]
                    -
                    u
                    \mathbb{E}\left[\mathbbm{1}_{\mathcal{D}^{c}} \right]
                    \nonumber \\
                &=
                    \discountfactor
                    \mathbb{E}^{\mathbb{Q}}\left[\mathbbm{1}_{\mathcal{D}^{c}}\right] 
                    \mathbb{E}^{\mathbb{Q}}\left[Y\right] 
                    + 
                    \discountfactor
                    \text{Cov}^{\mathbb{Q}}\left(\mathbbm{1}_{\mathcal{D}^{c}}, Y\right) 
                    -
                    u
                    \mathbb{E}\left[\mathbbm{1}_{\mathcal{D}^{c}} \right]
                    \nonumber \\
                &= 
                    p^{\mathbb{Q}}
                    \left(
                        \pi + u
                    \right)
                    +
                    \discountfactor
                    \text{Cov}^{\mathbb{Q}}\left(\mathbbm{1}_{\mathcal{D}^{c}}, Y\right) 
                    -
                    p^{\mathbb{Q}}
                    u
                    \nonumber \\
                &=
                    p^{\mathbb{Q}}
                    \pi
                    -
                    \discountfactor
<<<<<<< HEAD
                    \text{Cov}^{\mathbb{Q}}\left(\mathbbm{1}_{\mathcal{D}^{c}}, Y\right) 
=======
                    \text{Cov}^{\mathbb{Q}}\left(\mathbbm{1}_{D}, Y\right) 
>>>>>>> 9fc138de
                \label{eqn:marginal-shareholder-value-cash-financing}
            \end{align}
        The derived equation only contains terms involving expectations of future cash flows,
        namely the payoff from the project.
        This reflects the fact that at time 0 there is no immediate value lost or gained
        by the shareholders, since, as the project is fairly priced, there is no difference
        in owning cash worth $u$ or a project worth $u$.

        Having derived the impact on equity valuation for these different funding types,
        a natural question to ask is which type of funding is preferred from shareholders perspective.
        This result can be obtained by comparing the three derived equations,
        and it is referred to by \textcite{ADS2016} as Proposition A1: A Pecking Order of Financing Preferences.
        The following section will derive and prove this proposition.
\end{document}<|MERGE_RESOLUTION|>--- conflicted
+++ resolved
@@ -68,11 +68,7 @@
                     \pi
                     -
                     \discountfactor
-<<<<<<< HEAD
-                    \text{Cov}^{\mathbb{Q}}\left(\mathbbm{1}_{\mathcal{D}^{c}}, Y\right) 
-=======
-                    \text{Cov}^{\mathbb{Q}}\left(\mathbbm{1}_{D}, Y\right) 
->>>>>>> 9fc138de
+                    \text{Cov}^{\mathbb{Q}}\left(\mathbbm{1}_{\mathcal{D}}, Y\right) 
                 \label{eqn:marginal-shareholder-value-cash-financing}
             \end{align}
         The derived equation only contains terms involving expectations of future cash flows,
