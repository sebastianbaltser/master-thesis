% !TEX root = ./sub-main.tex
\documentclass[main.tex]{subfiles}

\begin{document}
    \section{Credit Risk Mitigation}
    
    Credit risk mitigation is actions taken by dealers 
    with the purpose of reducing their exposure to counterparty credit risk.
    Reducing counterparty credit risk has important implications.
    From a risk management point of view,
    the amount of counterparty exposure a dealer is willing, or allowed, to take on 
    is determined by the default risk of the counterparty 
    as well as the risk appetite of the dealer's institution.
    When this limit is set, the dealer will be able to obtain some amount of trades,
    before the risk limit is met.
    However, if the dealer cleverly applies credit risk mitigations,
    she might be able to obtain an even larger amount of trades,
    increasing her capacity to do business.
    Even if the dealer does not increase her holdings after applying credit risk mitigations,
    she will have reduced her counterparty credit risk,
    which could lead to her capital requirements being reduced.
    Having motivated the use of credit risk mitigations,
    this section will discuss three methods of mitigating credit risk;
<<<<<<< HEAD
    namely, netting sets, collateralisation, and trading through a central counterparty.
=======
    namely, netting sets, collateralization, and clearing through a central counterparty.
>>>>>>> 53a3ca26

    \subsection{Netting}
        A netting set is a group of trades whose value can be \textit{netted off}, 
        when a counterparty defaults.
        When netting off a collection of trades, the trades' values are aggregated,
        offsetting payables with receivables, such that,
        only one single amount is owed if a counterparty defaults.
        Netting sets are important to credit exposure, 
        as counterparty risk is settled at each set;
        therefore, netting is central to mitigate credit risk.
        To see this consider the following example.

        \begin{example}    
        A derivatives dealer has two different netting sets, 
        referred to as netting set X and netting set Y.
        The dealer sells a derivative with netting set X and, 
        not wanting the exposure, buys the same derivative with netting set Y.
        Therefore, the market risk is eliminated, so the dealer is neutral from this point of view.

        However, the credit risk exposure metric for the dealer's entire portfolio will include 
        the credit risk metric for both netting set X and Y considered separately.
        If instead the derivative is bought with netting set X,
        both the market risk and the credit risk will be offset.
        \end{example}

        Hence, the standalone credit risk of a trade might not give the full picture,
        as the trade will be part of a netting set with offsetting cash flows.
        Instead, the dealer can evaluate how much the credit risk measure
        would change if the trade was obtained; this is the incremental credit risk measure.
        By evaluating the incremental credit risk measures from the trade,
        potential netting benefits can be accounted for. 

        By strategically considering netting benefits the dealer can reduce her credit risk. 
        Additionally, the dealer can further reduce her exposure by, in advance,
        taking custody of some of her receivables from the counterparty.
        Then, the receivables are protected from other creditors if the counterparty defaults.

    \subsection{Collateralisation and Securing Positions}
        Credit risk can be reduced significantly, and even eliminated completely,
        if the counterparty provides some form of security, which the dealer has priority to.
        Should the counterparty default, the dealer can use the security to cover any
        outstanding receivables from the counterparty. 
        Likewise, the dealer can provide security to a counterparty and 
        therefore receive better prices.
        The type of security used, and the circumstances 
        under which they are available to the other entity, can vary significantly.
        This section will describe two common ways of providing security, 
        namely \textit{repo transactions} and \textit{CSA agreements}.

        \subsubsection{Repurchase Agreements}
        A repo, short for repurchase agreement, is a trade in which a dealer 
        sells bonds to a counterparty,
        with the promise of buying them back at a fixed price on a fixed date.
        The counterparty will be referred to as the lender.
        The dealer receives cash from the lender and the lender receives the bonds,
        which it uses as security for the money lent to the dealer. 
        If the dealer defaults and fails to honour her obligation to buy back the bond,
        the lender can keep it and possibly liquidate it to recover the cash lent. 
        Repos can be used as a form of short-term secured borrowing for the seller
        and an opportunity for the lender to invest funds for a customised period of time. 
        Traders can use repos to apply leverage by buying long positions in bonds 
        which they then post as the collateral in the repo. 

        Purchasing bonds through repos is beneficial to the dealer,
        as she can fund her purchase at the secured borrowing rate,
        which is going to be lower than the unsecured borrowing rate.

        \subsubsection{CSA Agreements}
        Derivatives transactions can be secured in a similar way 
        if the counterparties agree upon and adhere to a Credit Support Annex, CSA, agreement.
        A CSA defines terms and conditions for collateral postings between counterparties, 
        such that transactions between them are secured.
        Most CSA agreements require both entities in the transaction to post collateral 
        if they have negative exposure to their counterparty. 
        This is important for derivatives transactions that can have both 
        positive and negative mark-to-market values, 
        such that an entity can be both positively and negatively exposed to the counterparty
        during the lifetime of the derivative.
        When collateral is posted through a CSA, it provides a couple of benefits for the receiver.
        Most obvious, the receiver can use the collateral to cover losses incurred 
        due to the default of the other party.
        However, another important feature of CSA agreements is the ability of dealers to
        \textit{rehypothecate} collateral.
        To rehypothecate collateral refers to passing it on to other parties that
        require collateral from the dealer.
        By doing this, the dealer can reduce, or even eliminate, the need for providing her own funds
        for supporting other CSA agreements. 
        This mechanism will prove to be very important in the context of Funding Value Adjustments.

        Whether collateral should be posted, and how much should be posted, 
        depends on a number of parameters defined in the CSA agreement
        as well as external values due to the general market conditions.
        The parameters deemed most important to this paper will be described in the following.
        \begin{description}
            \item[Threshold:] 
            the level of positive or negative exposure above which collateral will be posted. 
            Allowing a higher threshold will also yield a higher exposure;
            however, only to the extent of the threshold size. 
            Hence, the threshold is the amount of exposure the dealer can accept being uncollateralised.
            Typically, CSA agreements between banks will have zero thresholds, 
            such that derivatives transactions are fully collateralised.
            
            \item[Minimum transfer amount:] 
            how much positive or negative exposure the counterparties can have before collateral is posted;
            hence, it is the smallest amount of collateral that can be exchanged between counterparties.
            It is often used to avoid the operational overhead from posting collateral for negligible amounts,
            but, like the exposure threshold, it comes at the cost of increased exposure.

            This parameter is also a threshold and the difference between this
            and the actual threshold-parameter might seem subtle.
            The threshold refers to the exposure directly due to the mark-to-market value,
            however the minimum transfer amount considers the exposure after taking into 
            account the mark-to-market, the current collateral posted, and the threshold.

            \item[Independent amount:]
            an amount of collateral posted regardless of the derivative's mark-to-market value. 
            Its purpose is to account for potential unexpected market moves
            that could lead to under-collateralisation.
            A party posting an independent amount decreases the exposure for the other party
            since it works as an initial buffer for credit risk mitigation.
            This quantity can also be referred to as \textit{the initial margin}, 
            however, strictly speaking, 
            that term tends to be used when clearing through a central counterparty,
            which will be described in the following section.
            Conceptually, the two quantities are the same, and throughout this paper
            the two terms will be used interchangeably as the difference is subtle
            and irrelevant for the purposes of the analysis. 

            \item[Collateral call frequency:]
            how often a party can submit calls for collateral.
            Typically, CSA agreements between banks will have daily call frequency;
            other organizations will have a lower frequency simply due to the operational burden
            of posting collateral as often as daily. 
            A lower call frequency means larger exposure to the counterparty,
            as the mark-to-market will have longer to diverge from the collateral posted 
            at the last valuation date.
        \end{description}

        Besides the parameters mentioned, CSA agreements will have specifications about the type of collateral allowed,
        e.g. which currencies can be posted or if government bonds can be used as collateral,
        as well as a procedure to follow if one of the parties is downgraded to a specified credit rating.
        It should be emphasised that the parameters might not be identical for each party
        if one party has a different credit quality than the other.
        If the credit qualities differ a lot, the CSA agreement might even be one-directional,
        such that only one party posts collateral.

        For the purpose of benchmarking collateralisation schemes, 
        it will be helpful to define the theoretical concept of a \textit{perfect} CSA agreement.
        A perfect CSA will have zero threshold and zero minimum transfer amount.
        In addition, it will have a, so to speak, infinitely high collateral call frequency,
        meaning that collateral calls are made continuously and instantly 
        whenever there is the slightest change in the mark-to-market value. 
        If the counterparty instantly meets collateral calls and have no cure period,
        a perfect CSA agreement would eliminate the exposure to the counterparty
        and therefore the credit risk.
        Of course, this is merely a theoretical construct, as all sorts of frictions introduce delays,
        which would break the assumptions.
        Nonetheless, the idea of a perfect CSA will be helpful to have as a reference,
        when studying Funding Value Adjustments.

        As a final remark on this topic,
        it is important to note that this paper will have a rather idealised perception of collateralisation.
        It is assumed that each collateral payment perfectly offsets the mark-to-market value,
        which is not necessarily the case in the real world,
        where there might be disputes over the value of different instruments.
        In addition, it is assumed that calls for collateral will instantly be answered
        by either the required collateral or the counterparty's default. 
        In reality, collateral will not arrive instantly, and a period of time will pass between
        the point where the counterparty does not post collateral to the point where it actually defaults.
        All of these frictions of the real world increase the credit risk to the counterparty
        and must be considered in practical applications. 
        In the context of Funding Value Adjustments, 
        they would simply be part of a large pool of contributors to funding frictions,
        and there is no value lost in assuming them non-existing;
        however, a great amount of simplicity is gained.

    \subsection{Clearing Through a Central Counterparty}
        A \textit{Central Counterparty}, CCP, is an institution
        providing clearing for standardised OTC derivative contracts
        and therefore works as the intermediary in a transaction.
        A CCP is a counterparty to both the buyer and the seller in a transaction 
        and guarantees the terms of the trade by providing compensation to one party when the other party defaults.
        It does so by collecting collateral from the buyer and seller to cover potential losses.
        From a collateralisation perspective, central clearing is very similar to trading through CSA agreements
        since collateral must also be posted to the CCP in order to support movements in the mark-to-market value.
        In the context of central clearing, this collateral is known as variation margin.
        Central clearing can also support the posting of an independent amount of collateral 
        known as initial margin.
        Unlike the independent amount of a CSA, initial margin is possibly dynamic 
        as it can depend on the riskiness of the parties, 
        such that increases in risk measures might trigger calls for additional initial margin.
        \\
        When using a CCP, rehypothecation of collateral is not possible,
        since the assets are in the possession of the clearing house.

        For the purposes of this paper it is more meaningful to use CSA agreements 
        where rehypothecation is allowed.
        Even though clearing through a CCP and trading under a CSA is very similar
        from a theoretical collateralisation perspective,
        the lack of rehypothecation with a CCP is very restrictive.
        Hence, throughout the paper, CSA agreements will be mentioned the most,
        but the implication of using central clearing instead should also be clear.

    Many other forms of credit risk mitigation, than the ones mentioned here, exists. 
    Some derivatives contain break clauses that allow a party to prematurely terminate the 
    contract with a cash settlement corresponding to the derivative's value at that time.
    It is also possible for dealers to buy insurance against their counterparty's default,
    such that a notional amount is paid to the dealer if the counterparty defaults.
    The credit mitigations covered here are the ones deemed most relevant in studying funding costs.

    The following section briefly introduces some theory on interest rates,
    which will later be necessary to understand how Funding Value Adjustments 
    came about in the first place.

\end{document}
        <|MERGE_RESOLUTION|>--- conflicted
+++ resolved
@@ -21,11 +21,8 @@
     which could lead to her capital requirements being reduced.
     Having motivated the use of credit risk mitigations,
     this section will discuss three methods of mitigating credit risk;
-<<<<<<< HEAD
-    namely, netting sets, collateralisation, and trading through a central counterparty.
-=======
-    namely, netting sets, collateralization, and clearing through a central counterparty.
->>>>>>> 53a3ca26
+    namely, netting sets, collateralisation, and clearing through a central counterparty.
+
 
     \subsection{Netting}
         A netting set is a group of trades whose value can be \textit{netted off}, 
